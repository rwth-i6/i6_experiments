__all__ = ["ContextEnum",
           "ContextMapper",
           "PipelineStages",
           "LabelInfo",
           "RasrFeatureToHDF",
           "RasrFeatureAndAlignmentToHDF"]

from sisyphus import *
from i6_core.lib.rasr_cache import FileArchive, FileArchiveBundle

import h5py
import itertools as it
import numpy as np
from enum import Enum

from IPython import embed

Path = setup_path(__package__)


class ContextEnum(Enum):
    """
    These are the implemented models. The string value is the one used in the feature scorer of rasr, except monophone
    """

    monophone = "monophone"
    mono_state_transition = "monophone-delta"
    diphone = "diphone"
    diphone_state_transition = "diphone-delta"
    triphone_symmetric = "triphone-symmetric"
    triphone_forward = "triphone-forward"
    triphone_backward = "triphone-backward"
    tri_state_transition = "triphone-delta"


class ContextMapper:
    def __init__(self):
        self.contexts = {
            1: "monophone",
            2: "diphone",
            3: "triphone-symmetric",
            4: "triphone-forward",
            5: "triphone-backward",
            6: "triphone-delta",
            7: "monophone-delta",
            8: "diphone-delta",
        }

    def get_enum(self, contextTypeId):
        return self.contexts[contextTypeId]


class LabelInfo:
    def __init__(
        self,
        n_states_per_phone,
        n_contexts,
        ph_emb_size,
        st_emb_size,
        state_tying,
        state_tying_file=None,
        n_cart_labels=None,
        sil_id=None,
        use_word_end_classes=True,
        use_boundary_classes=False,
        add_unknown_phoneme=True,
    ):
        self.n_states_per_phone = n_states_per_phone
        self.n_contexts = n_contexts
        self.sil_id = sil_id
        self.ph_emb_size = ph_emb_size
        self.st_emb_size = st_emb_size
        self.state_tying = state_tying
        self.use_word_end_classes = use_word_end_classes
        self.use_boundary_classes = use_boundary_classes
        self.add_unknown_phoneme = add_unknown_phoneme

        if state_tying == 'cart':
            assert state_tying_file is not None, 'for cart state tying you need a file'
            assert n_cart_labels is not None, 'for cart you need to set number of cart labels'
            self.n_cart_labels = n_cart_labels
            self.state_tying_file = state_tying_file

    def get_n_of_dense_classes(self):
        n_contexts = self.n_contexts
        if not self.add_unknown_phoneme:
            n_contexts+=1
        return self.n_states_per_phone * (n_contexts**3) * (1 + int(self.use_word_end_classes))

    def get_n_state_classes(self):
        if self.state_tying == 'cart':
            assert self.n_cart_labels is not None
            return self.n_cart_labels
        return self.n_states_per_phone * self.n_contexts * (1 + int(self.use_word_end_classes))



class PipelineStages:
    def __init__(self, alignment_keys):
        self.names = dict(
            zip(alignment_keys, [self._get_context_dict(k) for k in alignment_keys])
        )

    def _get_context_dict(self, align_k):
        return {
            "mono": f"mono-from-{align_k}",
            "mono-delta": f"mono-delta-from-{align_k}",
            "di": f"di-from-{align_k}",
            "di-delta": f"di-delta-from-{align_k}",
            "tri": f"tri-from-{align_k}",
            "tri-delta": f"tridelta-from-{align_k}",
            "cart": f"cart-from-{align_k}",
        }

    def get_name(self, alignment_key, context_type):
        return self.names[alignment_key][context_type]



class RasrFeatureToHDF(Job):

  def __init__(self, feature_caches):
    self.feature_caches = feature_caches
    self.hdf_files = [self.output_path('data.hdf.%d' % d, cached=False) for d in range(len(feature_caches))]
    self.rqmt = {'cpu': 1, 'mem': 8, 'time': 1.0}

  def tasks(self):
    yield Task('run', resume='run', rqmt=self.rqmt, args=range(1, (len(self.feature_caches) + 1)))

  def run(self, task_id):

    seq_names = []
    string_dt = h5py.special_dtype(vlen=str)

<<<<<<< HEAD
    feature_path = self.feature_caches[task_id - 1]
    if isinstance(feature_path, tk.Path):
        feature_path = feature_path.get_path()
    feature_cache = FileArchive(feature_path)
=======
    feature_cache = FileArchive(self.feature_caches[task_id - 1].get_path())
>>>>>>> 23b61396
    out = h5py.File(self.hdf_files[task_id - 1].get_path(), 'w')

    # root
    streams_group = out.create_group('streams')

    # first level
    feature_group = streams_group.create_group('features')
    feature_group.attrs['parser'] = 'feature_sequence'

    # second level
    feature_data = feature_group.create_group('data')

    for file in feature_cache.ft:
      info = feature_cache.ft[file]
      if info.name.endswith('.attribs'):
        continue
      seq_names.append(info.name)

      # features
      times, features = feature_cache.read(file, 'feat')
      feature_data.create_dataset(seq_names[-1].replace('/', '\\'), data=features)

    out.create_dataset('seq_names', data=[s.encode() for s in seq_names], dtype=string_dt)


class RasrFeatureAndAlignmentToHDF(Job):
    def __init__(self, feature_caches, alignment_caches, allophones, state_tying):
        self.feature_caches = feature_caches
        self.alignment_caches = alignment_caches
        self.allophones = allophones
        self.state_tying = state_tying
        self.hdf_files = [self.output_path('data.hdf.%d' % d, cached=False) for d in range(len(feature_caches))]
        self.rqmt = {'cpu': 1, 'mem': 8, 'time': 0.5}

    def tasks(self):
        yield Task('run', resume='run', rqmt=self.rqmt, args=range(1, (len(self.feature_caches) + 1)))

    def run(self, task_id):
        num_classes = 0
        for line in open(self.state_tying.get_path(), 'rt'):
            if not line.startswith('#'):
                num_classes = max(num_classes, int(line.strip().split()[1]))

        string_dt = h5py.special_dtype(vlen=str)
        state_tying = dict(
            (k, int(v)) for l in open(self.state_tying.get_path()) for k, v in [l.strip().split()[0:2]])

        feature_cache = FileArchive(self.feature_caches[task_id - 1].get_path())
        alignment_cache = FileArchive(
            self.alignment_caches[min(task_id - 1, len(self.alignment_caches) - 1)].get_path())
        alignment_cache.setAllophones(self.allophones.get_path())

        seq_names = []
        out = h5py.File(self.hdf_files[task_id - 1].get_path(), 'w')

        # root
        streams_group = out.create_group('streams')

        # first level
        feature_group = streams_group.create_group('features')
        feature_group.attrs['parser'] = 'feature_sequence'

        alignment_group = streams_group.create_group('alignment')
        alignment_group.attrs['parser'] = 'sparse'
        alignment_group.create_dataset('feature_names', data=[b'label_%d' % l for l in range(num_classes + 1)],
                                       dtype=string_dt)

        # second level
        feature_data = feature_group.create_group('data')
        alignment_data = alignment_group.create_group('data')

        for file in feature_cache.ft:
            info = feature_cache.ft[file]
            if info.name.endswith('.attribs'):
                continue

            seq_names.append(info.name)

            # features
            times, features = feature_cache.read(file, 'feat')
            feature_data.create_dataset(seq_names[-1].replace('/', '\\'), data=features)

            # alignment
            alignment = alignment_cache.read(file, 'align')

            targets = []

            alignmentStates = ['%s.%d' % (alignment_cache.allophones[t[1]], t[2]) for t in alignment]

            for allophone in alignmentStates:
                targets.append(state_tying[allophone])

            alignment_data.create_dataset(seq_names[-1].replace('/', '\\'), data=targets)

        out.create_dataset('seq_names', data=[s.encode() for s in seq_names], dtype=string_dt)<|MERGE_RESOLUTION|>--- conflicted
+++ resolved
@@ -132,14 +132,11 @@
     seq_names = []
     string_dt = h5py.special_dtype(vlen=str)
 
-<<<<<<< HEAD
     feature_path = self.feature_caches[task_id - 1]
     if isinstance(feature_path, tk.Path):
         feature_path = feature_path.get_path()
     feature_cache = FileArchive(feature_path)
-=======
-    feature_cache = FileArchive(self.feature_caches[task_id - 1].get_path())
->>>>>>> 23b61396
+
     out = h5py.File(self.hdf_files[task_id - 1].get_path(), 'w')
 
     # root
