--- conflicted
+++ resolved
@@ -547,11 +547,9 @@
             self.crp_names['dev']: self.inputs[self.crp_names['dev']][input_key].as_returnn_rasr_data_input(),
         }
         nn_test_data_inputs = {
-<<<<<<< HEAD
-            self.crp_names['test']: self.inputs[self.crp_names['dev']][input_key].as_returnn_rasr_data_input(),
-=======
-            self.crp_names['test']: self.inputs[self.crp_names['test']][input_key].as_returnn_rasr_data_input(),
->>>>>>> 23b61396
+
+        self.crp_names['test']: self.inputs[self.crp_names['test']][input_key].as_returnn_rasr_data_input(),
+
         }
 
         self.init_datasets(
@@ -784,13 +782,10 @@
                                                gpu=1)
         if name is not None:
             estimateJob.add_alias(f"priors/priors-{name}")
-<<<<<<< HEAD
+
         xmlJob = DumpXmlForMonophone(estimateJob.priorFiles,
                                      estimateJob.numSegments,
-=======
-        xmlJob = DumpXmlForMonophone(estimateJob.priorFiles[:19],
-                                     estimateJob.numSegments[:19],
->>>>>>> 23b61396
+
                                      nStates=nStateClasses)
         priorFiles = [xmlJob.centerPhonemeXml]
         if name is not None:
@@ -964,8 +959,6 @@
 
         return recognizer, recog_args
 
-<<<<<<< HEAD
-=======
     def run_decoding_for_cart(self, name, corpus, feature_flow, feature_scorer,
                               tdp_scale=1.0, exit_sil=20.0,
                               norm_pron=True, pron_scale=3.0, lm_scale=10.0,
@@ -1062,7 +1055,6 @@
             )
             tk.register_output(f"optLM/{name}.onlyLmOpt{only_lm_opt}.optlm.txt", opt.out_log_file)
 
->>>>>>> 23b61396
     # -------------------- run setup  --------------------
 
     def run(self, steps: RasrSteps):
