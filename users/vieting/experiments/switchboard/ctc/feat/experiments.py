import copy
import os.path
from sisyphus import tk, gs
from typing import Any, Dict, Tuple

from i6_core.returnn.config import CodeWrapper
from i6_core.recognition import Hub5ScoreJob
from i6_core.tools import CloneGitRepositoryJob
from i6_experiments.users.vieting.tools.report import Report
from i6_experiments.users.vieting.experiments.switchboard.transducer.feat.data import (
    get_switchboard_data,
    get_returnn_ogg_datasets,
)
from i6_experiments.users.vieting.experiments.switchboard.ctc.feat.transducer_system_v2 import (
    TransducerSystem,
    ReturnnConfigs,
    ScorerInfo,
    SearchTypes,
)
from .baseline_args import get_nn_args as get_nn_args_baseline
from .default_tools import RASR_BINARY_PATH, RETURNN_ROOT, RETURNN_EXE, SCTK_BINARY_PATH


def get_datasets(**kwargs):
    returnn_datasets = get_returnn_ogg_datasets(**kwargs)
    train_corpus, dev_corpora, segments = get_switchboard_data()
    rasr_loss_lexicon = train_corpus.lexicon["filename"]
    rasr_loss_corpus = train_corpus.corpus_object.corpus_file
    rasr_loss_segments = segments["all_filtered"]
    return returnn_datasets, rasr_loss_corpus, rasr_loss_segments, rasr_loss_lexicon, dev_corpora["ctc"]


def args_to_key_and_report_strings(args: Dict[str, Any]) -> Tuple[str, str]:
    """
    Process the argument dictionary to generate a key string and a report string.

    Returns:
        tuple: A tuple containing the key string and the report string.
    """

    key_string = ""
    report_dict = {}

    for key, value in args.items():
        if key in ["speed", "tempo", "pitch", "preemphasis", "non_linearity"]:
            key_component = f"{key}_{value['prob']}_{value['minimum']}_{value['maximum']}"
            if "default" in value:
                key_component += f"_{value['default']}"
            key_string += key_component
            report_dict[key] = f"{value['prob']}_{value['minimum']}_{value['maximum']}"
        elif key == "codecs":
            codecs_str_list = []
            for codec in value:
                codec_str = f"{codec['encoding']}_{codec['prob']}_{codec['minimum']}_{codec['maximum']}"
                codecs_str_list.append(codec_str)
            codecs_str = "_".join(codecs_str_list)
            key_string += f"{key}_{codecs_str}_"
            report_dict[key] = codecs_str
        else:
            raise ValueError(f"Unknown argument name: {key}")

    return key_string, report_dict


def run_nn_args(nn_args, report_args_collection, dev_corpora, report_name="", returnn_root=None, recog_args=None):
    returnn_configs = {}
    for exp in nn_args.returnn_training_configs:
        prior_config = copy.deepcopy(nn_args.returnn_training_configs[exp])
        prior_config.config["batch_size"] = prior_config.config["batch_size"]["data"]
        assert isinstance(prior_config.config["batch_size"], int)
        returnn_configs[exp] = ReturnnConfigs(
            train_config=nn_args.returnn_training_configs[exp],
            prior_config=prior_config,
            recog_configs={"recog": nn_args.returnn_recognition_configs[exp]},
        )

    recog_args = {
        **{
            "lm_scales": [0.7],
            "prior_scales": [0.3, 0.5],
            "epochs": [300, 400, 450, "best"],
            "lookahead_options": {"lm_lookahead_scale": 0.7},
            "label_scorer_args": {
                "use_prior": True,
                "extra_args": {"blank_label_index": 0},
            },
            "label_tree_args": {"skip_silence": True},
            "search_parameters": {
                "allow-blank-label": True,
                "allow-label-loop": True,
                "allow-label-recombination": True,
                "allow-word-end-recombination": True,
                "create-lattice": True,
                "label-pruning": 11.2,
                "label-pruning-limit": 100000,
                "word-end-pruning": 0.5,
                "word-end-pruning-limit": 10000,
            },
        },
        **(recog_args or {}),
    }
    # Initialize ScorerInfo for both hub5e00 and hub5e01
    score_info_hub5e00 = ScorerInfo()
    score_info_hub5e00.ref_file = dev_corpora["hub5e00"].stm
    score_info_hub5e00.job_type = Hub5ScoreJob
    score_info_hub5e00.score_kwargs = {"glm": dev_corpora["hub5e00"].glm, "sctk_binary_path": SCTK_BINARY_PATH}

    score_info_hub5e01 = ScorerInfo()
    score_info_hub5e01.ref_file = dev_corpora["hub5e01"].stm
    score_info_hub5e01.job_type = Hub5ScoreJob
    score_info_hub5e01.score_kwargs = {"glm": dev_corpora["hub5e01"].glm, "sctk_binary_path": SCTK_BINARY_PATH}

    ctc_nn_system = TransducerSystem(
        returnn_root=returnn_root or RETURNN_ROOT,
        returnn_python_exe=RETURNN_EXE,
        rasr_binary_path=RASR_BINARY_PATH,
        require_native_lstm=False,
    )
    ctc_nn_system.init_system(
        returnn_configs=returnn_configs,
        dev_keys=["hub5e00", "hub5e01"],
        corpus_data=dev_corpora,
        am_args={
            "state_tying": "monophone",
            "states_per_phone": 1,
            "tdp_transition": (0, 0, 0, 0),
            "tdp_silence": (0, 0, 0, 0),
            "phon_history_length": 0,
            "phon_future_length": 0,
        },
        scorer_info=None,
        report=Report(
            columns_start=["train_name"],
            columns_end=["lm_scale", "prior_scale", "sub", "del", "ins", "wer"],
        ),
    )
    ctc_nn_system._set_scorer("hub5e00", score_info_hub5e00)
    ctc_nn_system._set_scorer("hub5e01", score_info_hub5e01)
    ctc_nn_system.crp["hub5e00"].acoustic_model_config.allophones.add_from_lexicon = False
    ctc_nn_system.crp["hub5e00"].acoustic_model_config.allophones.add_all = True
    ctc_nn_system.crp["hub5e00"].acoustic_model_config.allophones.add_from_file = tk.Path(
        "/u/vieting/setups/swb/20230406_feat/dependencies/allophones_blank",
        hash_overwrite="SWB_ALLOPHONE_FILE_WEI_BLANK",
        cached=True,
    )
    ctc_nn_system.crp["hub5e01"].acoustic_model_config.allophones.add_from_lexicon = False
    ctc_nn_system.crp["hub5e01"].acoustic_model_config.allophones.add_all = True
    ctc_nn_system.crp["hub5e01"].acoustic_model_config.allophones.add_from_file = tk.Path(
        "/u/vieting/setups/swb/20230406_feat/dependencies/allophones_blank",
        hash_overwrite="SWB_ALLOPHONE_FILE_WEI_BLANK",
        cached=True,
    )
    ctc_nn_system.run_train_step(nn_args.training_args)
    ctc_nn_system.run_dev_recog_step(recog_args=recog_args, report_args=report_args_collection)

    assert ctc_nn_system.report is not None
    report = ctc_nn_system.report
    report.delete_redundant_columns()
    report.delete_redundant_rows()
    if report_name:
        tk.register_report(
            os.path.join(gs.ALIAS_AND_OUTPUT_SUBDIR, report_name),
            values=report.get_values(),
            template=report.get_template(),
        )
    return report, ctc_nn_system


def run_mel_baseline():
    gs.ALIAS_AND_OUTPUT_SUBDIR = "experiments/switchboard/ctc/feat/"

    (
        returnn_datasets,
        rasr_loss_corpus_path,
        rasr_loss_corpus_segments,
        rasr_loss_lexicon_path,
        dev_corpora,
    ) = get_datasets()
    returnn_args = {
        "batch_size": 10000,
        "rasr_binary_path": RASR_BINARY_PATH,
        "rasr_loss_corpus_path": rasr_loss_corpus_path,
        "rasr_loss_corpus_segments": rasr_loss_corpus_segments,
        "rasr_loss_lexicon_path": rasr_loss_lexicon_path,
        "datasets": returnn_datasets,
        "conformer_type": "wei",
        "specaug_old": {"max_feature": 8},
    }
    feature_args = {"class": "LogMelNetwork", "wave_norm": True, "frame_size": 200, "frame_shift": 80, "fft_size": 256}
    lr_args = {
        "peak_lr": 4e-4,
        "start_lr": 1.325e-05,
        "end_lr": 1e-5,
        "increase_epochs": 180,
        "decrease_epochs": 180,
        "final_epochs": 0,
    }
    recog_args = {"epochs": [350, 390, 400, 410, 450]}

    nn_args, report_args_collection = get_nn_args_baseline(
        nn_base_args={
            "bs10k_lgm80_baseline": dict(
                returnn_args=returnn_args,
                feature_args=feature_args,
                lr_args=lr_args,
                report_args={"batch_size": "10k"},
            ),
            "bs10k_lgm80_baseline_time_30": dict(
                returnn_args={
                    **returnn_args,
                    "specaug_old": {"max_feature": 8, "max_time": 30},
                },
                feature_args=feature_args,
                lr_args=lr_args,
                report_args={"batch_size": "10k"},
            ),
            "bs5k_lgm80_baseline": dict(
                returnn_args={**returnn_args, "batch_size": 5000},
                feature_args=feature_args,
                lr_args=lr_args,
                report_args={"batch_size": "5k"},
            ),
            "bs2x5k_lgm80_baseline": dict(
                returnn_args={
                    **returnn_args,
                    "batch_size": 5000,
                    "extra_args": {
                        "accum_grad_multiple_step": 2,
                        "watch_memory": True,
                    },
                },
                feature_args=feature_args,
                lr_args=lr_args,
                report_args={"batch_size": "2x5k"},
            ),
            "bs2x5k_lgm80_baseline_preemphasis97": dict(
                returnn_args={
                    **returnn_args,
                    "batch_size": 5000,
                    "extra_args": {
                        "accum_grad_multiple_step": 2,
                        "watch_memory": True,
                    },
                },
                feature_args={**feature_args, "preemphasis": 0.97},
                lr_args=lr_args,
                report_args={"batch_size": "2x5k"},
            ),
        },
        num_epochs=450,
        evaluation_epochs=[6, 12, 24, 350, 390, 400, 410, 450],
        prefix="conformer_",
    )
    report, ctc_nn_system = run_nn_args(nn_args, report_args_collection, dev_corpora, recog_args=recog_args)
    return report, ctc_nn_system


def run_scf_baseline():
    gs.ALIAS_AND_OUTPUT_SUBDIR = "experiments/switchboard/ctc/feat/"

    (
        returnn_datasets,
        rasr_loss_corpus_path,
        rasr_loss_corpus_segments,
        rasr_loss_lexicon_path,
        dev_corpora,
    ) = get_datasets()
    returnn_args = {
        "batch_size": 5000,
        "rasr_binary_path": RASR_BINARY_PATH,
        "rasr_loss_corpus_path": rasr_loss_corpus_path,
        "rasr_loss_corpus_segments": rasr_loss_corpus_segments,
        "rasr_loss_lexicon_path": rasr_loss_lexicon_path,
        "datasets": returnn_datasets,
        "extra_args": {
            "accum_grad_multiple_step": 2,
            "watch_memory": True,
            "conv_pad_seq_len_to_power": 1.5,
        },
        "conformer_type": "wei",
        "specaug_old": {"max_feature": 15},
    }
    feature_args = {"class": "ScfNetwork", "size_tf": 256 // 2, "stride_tf": 10 // 2}
    lr_args = {
        "peak_lr": 4e-4,
        "start_lr": 1.325e-05,
        "end_lr": 1e-5,
        "increase_epochs": 180,
        "decrease_epochs": 180,
        "final_epochs": 0,
    }

    nn_args, report_args_collection = get_nn_args_baseline(
        nn_base_args={
            "bs2x5k_scf_baseline": dict(
                returnn_args=returnn_args,
                feature_args=feature_args,
                lr_args=lr_args,
                report_args={"batch_size": "2x5k"},
            ),
            "bs2x5k_scf_baseline_wn": dict(
                returnn_args=returnn_args,
                feature_args={**feature_args, "wave_norm": True},
                lr_args=lr_args,
                report_args={"batch_size": "2x5k"},
            ),
            "bs2x5k_scf_baseline_preemphasis97_wn": dict(
                returnn_args=returnn_args,
                feature_args={**feature_args, "preemphasis": 0.97, "wave_norm": True},
                lr_args=lr_args,
                report_args={"batch_size": "2x5k"},
            ),
            "bs2x5k_scf_baseline_preemphasis97": dict(
                returnn_args=returnn_args,
                feature_args={**feature_args, "preemphasis": 0.97},
                lr_args=lr_args,
                report_args={"batch_size": "2x5k"},
            ),
            "bs7k_scf_baseline": dict(
                returnn_args={
                    **returnn_args,
                    "batch_size": 7000,
                    "extra_args": {"watch_memory": True, "conv_pad_seq_len_to_power": 1.5},
                },
                feature_args=feature_args,
                lr_args=lr_args,
                report_args={"batch_size": "7k"},
            ),
            "bs10k_scf_baseline_preemphasis97": dict(
                returnn_args={
                    **returnn_args,
                    "batch_size": 10000,
                    "extra_args": 
                        {
                            "conv_pad_seq_len_to_power": 1.5,
                        },
                },
                feature_args={**feature_args, "preemphasis": 0.97},
                lr_args=lr_args,
                report_args={"batch_size": "10k"},
            ),
            "bs10k_scf_baseline_preemphasis97_mask8": dict(
                returnn_args={
                    **returnn_args,
                    "batch_size": 10000,
                    "specaug_old": {"max_feature": 8},
                    "extra_args": 
                        {
                            "conv_pad_seq_len_to_power": 1.5,
                        },
                },
                feature_args={**feature_args, "preemphasis": 0.97},
                lr_args=lr_args,
                report_args={"batch_size": "10k"},
            ),
            "bs10k_scf_baseline_preemphasis97_mask8_30": dict(
                returnn_args={
                    **returnn_args,
                    "batch_size": 10000,
                    "specaug_old": {"max_feature": 8, "max_time": 30},
                    "extra_args": 
                        {
                            "conv_pad_seq_len_to_power": 1.5,
                        },
                },
                feature_args={**feature_args, "preemphasis": 0.97},
                lr_args=lr_args,
                report_args={"batch_size": "10k"},
            ),
        },
        num_epochs=450,
        evaluation_epochs=[6, 12, 24, 350, 390, 400, 410, 450],
        prefix="conformer_",
    )

    returnn_root = CloneGitRepositoryJob(
        "https://github.com/rwth-i6/returnn",
        commit="c4d36d06f6465e82a50d400d114259e07b8b0709",
    ).out_repository
    returnn_root.hash_overwrite = "returnn_conv_padding"
    report, ctc_nn_system = run_nn_args(
        nn_args,
        report_args_collection,
        dev_corpora,
        returnn_root=returnn_root,
        recog_args={"epochs": [350, 390, 400, 410, 450]},
    )
    return report, ctc_nn_system


def run_scf_baseline_lr_reset():
    gs.ALIAS_AND_OUTPUT_SUBDIR = "experiments/switchboard/ctc/feat/"
    _, nn_system = run_scf_baseline()
    (
        returnn_datasets,
        rasr_loss_corpus_path,
        rasr_loss_corpus_segments,
        rasr_loss_lexicon_path,
        dev_corpora,
    ) = get_datasets()
    returnn_args = {
        "batch_size": 5000,
        "rasr_binary_path": RASR_BINARY_PATH,
        "rasr_loss_corpus_path": rasr_loss_corpus_path,
        "rasr_loss_corpus_segments": rasr_loss_corpus_segments,
        "rasr_loss_lexicon_path": rasr_loss_lexicon_path,
        "datasets": returnn_datasets,
        "extra_args": {
            "accum_grad_multiple_step": 2,
            "watch_memory": True,
            "conv_pad_seq_len_to_power": 1.5,
            "preload_from_files": {
                "existing-model": {
                    "filename": nn_system.train_jobs["conformer_bs2x5k_scf_baseline_preemphasis97_wn"].out_checkpoints[
                        24
                    ],
                    "init_for_train": True,
                },
            },
        },
        "conformer_type": "wei",
        "specaug_old": {"max_feature": 15},
    }
    feature_args = {
        "class": "ScfNetwork",
        "size_tf": 256 // 2,
        "stride_tf": 10 // 2,
        "preemphasis": 0.97,
        "wave_norm": True,
    }
    lr_args = {
        "peak_lr": 4e-4,
        "start_lr": 1.325e-05,
        "end_lr": 1e-5,
        "increase_epochs": 180,
        "decrease_epochs": 180,
        "final_epochs": 0,
    }

    nn_args, report_args_collection = get_nn_args_baseline(
        nn_base_args={
            "bs2x5k_scf_baseline_preemphasis97_wn_lr_reset": dict(
                returnn_args=returnn_args,
                feature_args=feature_args,
                lr_args=lr_args,
                report_args={"batch_size": "2x5k"},
            ),
        },
        num_epochs=426,
        evaluation_epochs=[326, 376, 386, 396, 406, 426],
        prefix="conformer_",
    )
    returnn_root = CloneGitRepositoryJob(
        "https://github.com/rwth-i6/returnn",
        commit="c4d36d06f6465e82a50d400d114259e07b8b0709",
    ).out_repository
    returnn_root.hash_overwrite = "returnn_conv_padding"
    report, ctc_nn_system = run_nn_args(
        nn_args,
        report_args_collection,
        dev_corpora,
        returnn_root=returnn_root,
        recog_args={"epochs": [326, 376, 386, 396, 406, 426]},
    )
    return report, ctc_nn_system


def run_mel_baseline_lr_reset():
    gs.ALIAS_AND_OUTPUT_SUBDIR = "experiments/switchboard/ctc/feat/"
    _, nn_system = run_mel_baseline()
    (
        returnn_datasets,
        rasr_loss_corpus_path,
        rasr_loss_corpus_segments,
        rasr_loss_lexicon_path,
        dev_corpora,
    ) = get_datasets()
    returnn_args = {
        "batch_size": 5000,
        "rasr_binary_path": RASR_BINARY_PATH,
        "rasr_loss_corpus_path": rasr_loss_corpus_path,
        "rasr_loss_corpus_segments": rasr_loss_corpus_segments,
        "rasr_loss_lexicon_path": rasr_loss_lexicon_path,
        "datasets": returnn_datasets,
        "extra_args": {
            "accum_grad_multiple_step": 2,
            "watch_memory": True,
            "preload_from_files": {
                "existing-model": {
                    "filename": nn_system.train_jobs["conformer_bs2x5k_lgm80_baseline"].out_checkpoints[24],
                    "init_for_train": True,
                },
            },
        },
        "conformer_type": "wei",
        "specaug_old": {"max_feature": 8},
    }
    feature_args = {"class": "LogMelNetwork", "wave_norm": True, "frame_size": 200, "frame_shift": 80, "fft_size": 256}
    lr_args = {
        "peak_lr": 4e-4,
        "start_lr": 1.325e-05,
        "end_lr": 1e-5,
        "increase_epochs": 180,
        "decrease_epochs": 180,
        "final_epochs": 0,
    }

    nn_args, report_args_collection = get_nn_args_baseline(
        nn_base_args={
            "bs2x5k_lgm80_baseline_lr_reset": dict(
                returnn_args=returnn_args,
                feature_args=feature_args,
                lr_args=lr_args,
                report_args={"batch_size": "2x5k"},
            ),
        },
        num_epochs=426,
        evaluation_epochs=[326, 376, 386, 396, 406, 426],
        prefix="conformer_",
    )
    report, ctc_nn_system = run_nn_args(
        nn_args,
        report_args_collection,
        dev_corpora,
        recog_args={"epochs": [326, 376, 386, 396, 406, 426]},
    )
    return report, ctc_nn_system


def run_scf_frozen_features():
    gs.ALIAS_AND_OUTPUT_SUBDIR = "experiments/switchboard/ctc/feat/"

    _, nn_system = run_scf_baseline()

    (
        returnn_datasets,
        rasr_loss_corpus_path,
        rasr_loss_corpus_segments,
        rasr_loss_lexicon_path,
        dev_corpora,
    ) = get_datasets()

    # Common configurations
    common_returnn_args = {
        "batch_size": 5000,
        "rasr_binary_path": RASR_BINARY_PATH,
        "rasr_loss_corpus_path": rasr_loss_corpus_path,
        "rasr_loss_corpus_segments": rasr_loss_corpus_segments,
        "rasr_loss_lexicon_path": rasr_loss_lexicon_path,
        "datasets": returnn_datasets,
        "conformer_type": "wei",
        "specaug_old": {"max_feature": 15},
        "extra_args": {
            "accum_grad_multiple_step": 2,
            "conv_pad_seq_len_to_power": 1.5,
        },
    }

    common_feature_args = {
        "class": "ScfNetwork",
        "size_tf": 256 // 2,
        "stride_tf": 10 // 2,
        "preemphasis": 0.97,
        "wave_norm": True,
    }

    common_lr_args = {
        "peak_lr": 4e-4,
        "start_lr": 1.325e-05,
        "end_lr": 1e-5,
        "increase_epochs": 180,
        "decrease_epochs": 180,
        "final_epochs": 0,
    }

    common_report_args = {
        "batch_size": "2x5k",
    }

    nn_args, report_args_collection = get_nn_args_baseline(
        nn_base_args={
            "epoch_256_freezing": {
                "returnn_args": {
                    "staged_opts": {
                        256: "freeze_features",
                    },
                    **common_returnn_args,
                },
                "feature_args": common_feature_args,
                "lr_args": common_lr_args,
                "report_args": common_report_args,
            },
            "fixed_features": {
                "returnn_args": {
                    **common_returnn_args,
                    "staged_opts": {
                        1: "freeze_features",
                    },
                    "extra_args": {
                        **common_returnn_args["extra_args"],
                        "preload_from_files": {
                            "existing-model": {
                                "filename": nn_system.train_jobs[
                                    "conformer_bs2x5k_scf_baseline_preemphasis97_wn"
                                ].out_checkpoints[400],
                                "init_for_train": True,
                                "prefix": "features",
                                "var_name_mapping": {
                                    "/conv_h_filter/conv_h_filter": "features/conv_h_filter/conv_h_filter",
                                    "/conv_l/W": "features/conv_l/W",
                                    "/conv_l_act/bias": "features/conv_l_act/bias",
                                    "/conv_l_act/scale": "features/conv_l_act/scale",
                                    "/wave_norm/bias": "features/wave_norm/bias",
                                    "/wave_norm/scale": "features/wave_norm/scale",
                                },
                            },
                        },
                    },
                },
                "feature_args": common_feature_args,
                "lr_args": common_lr_args,
                "report_args": common_report_args,
            },
        },
        num_epochs=450,
        evaluation_epochs=[350, 390, 400, 410, 450],
        prefix="conformer_bs2x5k_frozen_features_",
    )

    returnn_root = CloneGitRepositoryJob(
        "https://github.com/rwth-i6/returnn",
        commit="c4d36d06f6465e82a50d400d114259e07b8b0709",
    ).out_repository
    returnn_root.hash_overwrite = "returnn_conv_padding"
    report, _ = run_nn_args(
        nn_args,
        report_args_collection,
        dev_corpora,
        "report_scf_frozen_features.csv",
        returnn_root=returnn_root,
        recog_args={"epochs": [350, 390, 400, 410, 450]},
    )
    return report


def run_scf_audio_perturbation_from_checkpoint():
    gs.ALIAS_AND_OUTPUT_SUBDIR = "experiments/switchboard/ctc/feat/"

    _, nn_system = run_scf_baseline()

    (
        returnn_datasets,
        rasr_loss_corpus_path,
        rasr_loss_corpus_segments,
        rasr_loss_lexicon_path,
        dev_corpora,
    ) = get_datasets(use_multi_proc_dataset=True, pre_process=CodeWrapper("audio_perturb_runner.run"))
    returnn_args = {
        "batch_size": 5000,
        "rasr_binary_path": RASR_BINARY_PATH,
        "rasr_loss_corpus_path": rasr_loss_corpus_path,
        "rasr_loss_corpus_segments": rasr_loss_corpus_segments,
        "rasr_loss_lexicon_path": rasr_loss_lexicon_path,
        "datasets": returnn_datasets,
        "conformer_type": "wei",
        "audio_perturbation": True,
        "use_multi_proc_dataset": True,
        "specaug_old": {"max_feature": 15},
        "extra_args": {
            "accum_grad_multiple_step": 2,
            "watch_memory": True,
            "conv_pad_seq_len_to_power": 1.5,
            "audio_perturb_runner": CodeWrapper("WaveformPerturbation(**audio_perturb_args)"),
        },
    }

    # usually the lr args would need to be adapted to fit with the checkpoint,
    # but experiments showed that restarting the scheduling is better
    lr_args = {
        "peak_lr": 4e-4,
        "start_lr": 1.325e-05,
        "end_lr": 1e-5,
        "increase_epochs": 180,
        "decrease_epochs": 180,
        "final_epochs": 0,
    }

    perturbation_args = [
        {"codecs": [{"encoding": "ULAW", "prob": 0.3, "minimum": 1, "maximum": 5, "default": None}]},
        {"codecs": [{"encoding": "ULAW", "prob": 0.7, "minimum": 1, "maximum": 5, "default": None}]},
        {"codecs": [{"encoding": "ULAW", "prob": 0.3, "minimum": 1, "maximum": 1, "default": None}]},
        {"codecs": [{"encoding": "ULAW", "prob": 1, "minimum": 1, "maximum": 5, "default": None}]},
        {"tempo": {"prob": 0.3, "minimum": 0.83, "maximum": 1.17}},
        {"tempo": {"prob": 0.8, "minimum": 0.83, "maximum": 1.17}},
        {"tempo": {"prob": 0.3, "minimum": 0.7, "maximum": 1.3}},
        {"tempo": {"prob": 0.8, "minimum": 0.7, "maximum": 1.3}},
        {"tempo": {"prob": 1, "minimum": 0.83, "maximum": 1.17}},
        {"tempo": {"prob": 1, "minimum": 0.7, "maximum": 1.3}},
<<<<<<< HEAD
        {"tempo": {"prob": 7, "minimum": 0.7, "maximum": 1.3}},   
=======
        {"tempo": {"prob": 7, "minimum": 0.7, "maximum": 1.3}},
>>>>>>> 5a8788e5
        {"pitch": {"prob": 0.3, "minimum": -2, "maximum": 2}},
        {"pitch": {"prob": 0.3, "minimum": -3, "maximum": 3}},
        {"pitch": {"prob": 0.7, "minimum": -2, "maximum": 2}},
        {"pitch": {"prob": 0.7, "minimum": -3, "maximum": 3}},
        {"pitch": {"prob": 0.7, "minimum": -4, "maximum": 4}},
        {"speed": {"prob": 0.5, "minimum": 0.88, "maximum": 1.12}},
        {"speed": {"prob": 0.3, "minimum": 0.88, "maximum": 1.12}},
        {"speed": {"prob": 0.7, "minimum": 0.88, "maximum": 1.12}},
        {"speed": {"prob": 0.6, "minimum": 0.8, "maximum": 1.2}},
        {"speed": {"prob": 0.6, "minimum": 0.9, "maximum": 1.1}},
        {"speed": {"prob": 1, "minimum": 0.9, "maximum": 1.1}},
        {"speed": {"prob": 1, "minimum": 0.8, "maximum": 1.2}},
        {"non_linearity": {"prob": 0.7, "minimum": 0.9, "maximum": 1.1}},
        {"non_linearity": {"prob": 0.3, "minimum": 0.9, "maximum": 1.1}},
        {"non_linearity": {"prob": 1, "minimum": 0.9, "maximum": 1.1}},
        {"non_linearity": {"prob": 0.7, "minimum": 0.8, "maximum": 1.2}},
        # v2
        {"tempo": {"prob": 0.8, "minimum": 0.65, "maximum": 1.35}},
        {
            "tempo": {"prob": 0.8, "minimum": 0.7, "maximum": 1.3},
            "non_linearity": {"prob": 0.3, "minimum": 0.9, "maximum": 1.1},
        },
        {
            "tempo": {"prob": 0.3, "minimum": 0.7, "maximum": 1.3},
            "non_linearity": {"prob": 0.3, "minimum": 0.9, "maximum": 1.1},
        },
        {"non_linearity": {"prob": 0.3, "minimum": 0.85, "maximum": 1.15}},
        {"preemphasis": {"prob": 0.3, "minimum": -0.05, "maximum": 0.05, "default": 0.0}},
        {"preemphasis": {"prob": 0.3, "minimum": -0.1, "maximum": 0.1, "default": 0.0}},
        {"preemphasis": {"prob": 0.7, "minimum": -0.05, "maximum": 0.05, "default": 0.0}},
        {"preemphasis": {"prob": 0.7, "minimum": -0.1, "maximum": 0.1, "default": 0.0}},
        {"preemphasis": {"prob": 1, "minimum": -0.05, "maximum": 0.05, "default": 0.0}},
    ]

    nn_base_args = {}

    for args in perturbation_args:
        exp_name_suffix, report_args = args_to_key_and_report_strings(args)

        # Construct the exp_name and report_args
        exp_name = f"scf_bs2x5k_perturb_from_checkpoint_24_{exp_name_suffix}"
        nn_base_args[exp_name] = dict(
            returnn_args={
                **returnn_args,
                "extra_args": {
                    **returnn_args["extra_args"],
                    "audio_perturb_args": args,
                    "preload_from_files": {
                        "existing-model": {
                            "filename": nn_system.train_jobs[
                                "conformer_bs2x5k_scf_baseline_preemphasis1"
                            ].out_checkpoints[24],
                            "init_for_train": True,
                        }
                    },
                },
            },
            feature_args={
                "class": "ScfNetwork",
                "size_tf": 256 // 2,
                "stride_tf": 10 // 2,
                "preemphasis": 1.0,
            },
            lr_args=lr_args,
            report_args=report_args,
        )

    for args in perturbation_args:
        exp_name_suffix, report_args = args_to_key_and_report_strings(args)

        # Construct the exp_name and report_args
        exp_name = f"scf_bs2x5k_perturb_from_checkpoint_24_wn_{exp_name_suffix}"
        nn_base_args[exp_name] = dict(
            returnn_args={
                **returnn_args,
                "extra_args": {
                    **returnn_args["extra_args"],
                    "audio_perturb_args": args,
                    "preload_from_files": {
                        "existing-model": {
                            "filename": nn_system.train_jobs[
                                "conformer_bs2x5k_scf_baseline_preemphasis1_wn"
                            ].out_checkpoints[24],
                            "init_for_train": True,
                        }
                    },
                },
            },
            feature_args={
                "class": "ScfNetwork",
                "size_tf": 256 // 2,
                "stride_tf": 10 // 2,
                "preemphasis": 1.0,
                "wave_norm": True,
            },
            lr_args=lr_args,
            report_args=report_args,
        )
    nn_args, report_args_collection = get_nn_args_baseline(
        nn_base_args=nn_base_args,
        num_epochs=426,
        evaluation_epochs=[376, 386, 396, 406, 426],
        prefix="conformer_",
    )
    returnn_root = CloneGitRepositoryJob(
        "https://github.com/rwth-i6/returnn",
        commit="c4d36d06f6465e82a50d400d114259e07b8b0709",
    ).out_repository
    returnn_root.hash_overwrite = "returnn_conv_padding"
    report, ctc_nn_system = run_nn_args(
        nn_args,
        report_args_collection,
        dev_corpora,
        "report_scf_audio_perturbation_from_checkpoint24.csv",
        returnn_root=returnn_root,
        recog_args={"epochs": [376, 386, 396, 406, 426]},
    )
    return report, ctc_nn_system


def run_scf_specaug():
    gs.ALIAS_AND_OUTPUT_SUBDIR = "experiments/switchboard/ctc/feat/"

    (
        returnn_datasets,
        rasr_loss_corpus_path,
        rasr_loss_corpus_segments,
        rasr_loss_lexicon_path,
        dev_corpora,
    ) = get_datasets()
    base_returnn_args = {
        "batch_size": 5000,
        "rasr_binary_path": RASR_BINARY_PATH,
        "rasr_loss_corpus_path": rasr_loss_corpus_path,
        "rasr_loss_corpus_segments": rasr_loss_corpus_segments,
        "rasr_loss_lexicon_path": rasr_loss_lexicon_path,
        "datasets": returnn_datasets,
        "extra_args": {
            "accum_grad_multiple_step": 2,
            "watch_memory": True,
            "conv_pad_seq_len_to_power": 1.5,
        },
        "conformer_type": "wei",
    }
    feature_args = {
        "class": "ScfNetwork",
        "size_tf": 256 // 2,
        "stride_tf": 10 // 2,
        "wave_norm": True,
        "preemphasis": 0.97,
    }
    lr_args = {
        "peak_lr": 4e-4,
        "start_lr": 1.325e-05,
        "end_lr": 1e-5,
        "increase_epochs": 180,
        "decrease_epochs": 180,
        "final_epochs": 0,
    }

    nn_args, report_args_collection = get_nn_args_baseline(
        nn_base_args={
            "baseline": dict(
                returnn_args={
                    **base_returnn_args,
                    "specaug_config": {"enable_sorting": False, "max_feature": 15, "steps_per_epoch": 4100},
                },
                feature_args=feature_args,
                lr_args=lr_args,
                report_args={"batch_size": "2x5k", "enable_sorting": False, "max_feature": 15},
            ),
            # note this only reduces the masking in frequency dimension, not in time.
            "baseline_increase_flag": dict(
                returnn_args={
                    **base_returnn_args,
                    "specaug_config": {
                        "enable_sorting": False,
                        "max_feature": 15,
                        "max_feature_num": 2,
                        "steps_per_epoch": 4100,
                        "freq_mask_num_schedule": {0: 1, 1: 2.5},
                    },
                },
                feature_args=feature_args,
                lr_args=lr_args,
                report_args={"batch_size": "2x5k", "enable_sorting": False, "max_feature": 15},
            ),
            "variance_based_specaug": dict(
                returnn_args={
                    **base_returnn_args,
                    "specaug_config": {
                        "steps_per_epoch": 4100,
                        "enable_sorting": False,
                        "filter_based_masking_strategy": "variance",
                        "enable_logging": True,
                        "filter_factor": 0.5,
                        "max_number_masks_for_filter_based_specaug": 75,
                    },
                },
                feature_args=feature_args,
                lr_args=lr_args,
                report_args={
                    "batch_size": "2x5k",
                    "filter_based_masking_strategy": "variance",
                    "filter_factor": 0.5,
                    "max_number_masks_for_filter_based_specaug": 75,
                },
            ),
            "peakToAverage_based_specaug": dict(
                returnn_args={
                    **base_returnn_args,
                    "specaug_config": {
                        "steps_per_epoch": 4100,
                        "enable_sorting": False,
                        "filter_based_masking_strategy": "peakToAverage",
                        "enable_logging": True,
                        "filter_factor": 0.5,
                        "max_number_masks_for_filter_based_specaug": 75,
                    },
                },
                feature_args=feature_args,
                lr_args=lr_args,
                report_args={
                    "batch_size": "2x5k",
                    "filter_based_masking_strategy": "peakToAverage",
                    "filter_factor": 0.5,
                    "max_number_masks_for_filter_based_specaug": 75,
                },
            ),
        },
        num_epochs=450,
        evaluation_epochs=[350, 390, 400, 410, 450],
        prefix="conformer_bs2x5k_scf_specaug_",
    )

    returnn_root = CloneGitRepositoryJob(
        "https://github.com/rwth-i6/returnn",
        commit="c4d36d06f6465e82a50d400d114259e07b8b0709",
    ).out_repository
    returnn_root.hash_overwrite = "returnn_conv_padding"
    report, ctc_nn_system = run_nn_args(
        nn_args,
        report_args_collection,
        dev_corpora,
        "report_scf_specaug.csv",
        returnn_root=returnn_root,
        recog_args={"epochs": [350, 390, 400, 410, 450]},
    )
    return report


def run_scf_baseline_decaying_batchsize():
    gs.ALIAS_AND_OUTPUT_SUBDIR = "experiments/switchboard/ctc/feat/"

    _, nn_system = run_scf_baseline()

    (
        returnn_datasets,
        rasr_loss_corpus_path,
        rasr_loss_corpus_segments,
        rasr_loss_lexicon_path,
        dev_corpora,
    ) = get_datasets()
    returnn_args = {
        "batch_size": 5000,
        "rasr_binary_path": RASR_BINARY_PATH,
        "rasr_loss_corpus_path": rasr_loss_corpus_path,
        "rasr_loss_corpus_segments": rasr_loss_corpus_segments,
        "rasr_loss_lexicon_path": rasr_loss_lexicon_path,
        "datasets": returnn_datasets,
        "extra_args": {
            "conv_pad_seq_len_to_power": 1.5,
            "preload_from_files": {
                "existing-model": {
                    "filename": nn_system.train_jobs["conformer_bs2x5k_scf_baseline_preemphasis97_wn"].out_checkpoints[
                        24
                    ],
                    "init_for_train": True,
                }
            },
        },
        "conformer_type": "wei",
        "specaug_old": {"max_feature": 15},
    }
    feature_args = {
        "class": "ScfNetwork",
        "size_tf": 256 // 2,
        "stride_tf": 10 // 2,
        "preemphasis": 0.97,
        "wave_norm": True,
    }

    nn_args, report_args_collection = get_nn_args_baseline(
        nn_base_args={
            "scf_baseline": dict(
                returnn_args=returnn_args,
                feature_args=feature_args,
                lr_args={
                    "peak_lr": 4e-4,
                    "start_lr": 6.2668056e-05,
                    "end_lr": 1e-5,
                    "increase_epochs": 156,
                    "decrease_epochs": 180,
                    "final_epochs": 0,
                },
                report_args={
                    "batch_size_decay_epoch": 24,
                    "batch_size_start": 5000,
                    "batch_size_end": 10000,
                },
            ),
        },
        num_epochs=426,
        evaluation_epochs=[366, 376, 386, 426],
        prefix="conformer_bs5k_decay_",
    )

    returnn_root = CloneGitRepositoryJob(
        "https://github.com/rwth-i6/returnn",
        commit="c4d36d06f6465e82a50d400d114259e07b8b0709",
    ).out_repository
    returnn_root.hash_overwrite = "returnn_conv_padding"
    report, _ = run_nn_args(
        nn_args,
        report_args_collection,
        dev_corpora,
        "report_scf_baseline_bs_decay.csv",
        returnn_root=returnn_root,
        recog_args={"epochs": [366, 376, 386, 426]},
    )
    return report


def run_mel_audio_perturbation_from_checkpoint():
    gs.ALIAS_AND_OUTPUT_SUBDIR = "experiments/switchboard/ctc/feat/"

    _, nn_system = run_mel_baseline()

    (
        returnn_datasets,
        rasr_loss_corpus_path,
        rasr_loss_corpus_segments,
        rasr_loss_lexicon_path,
        dev_corpora,
    ) = get_datasets(use_multi_proc_dataset=True, pre_process=CodeWrapper("audio_perturb_runner.run"))
    returnn_args = {
        "batch_size": 5000,
        "rasr_binary_path": RASR_BINARY_PATH,
        "rasr_loss_corpus_path": rasr_loss_corpus_path,
        "rasr_loss_corpus_segments": rasr_loss_corpus_segments,
        "rasr_loss_lexicon_path": rasr_loss_lexicon_path,
        "datasets": returnn_datasets,
        "conformer_type": "wei",
        "audio_perturbation": True,
        "use_multi_proc_dataset": True,
        "specaug_old": {"max_feature": 8},
        "extra_args": {
            "audio_perturb_runner": CodeWrapper("WaveformPerturbation(**audio_perturb_args)"),
            "accum_grad_multiple_step": 2,
        },
    }
    # usually the lr args would need to be adapted to fit with the checkpoint,
    # but experiments showed that restarting the scheduling is better
    lr_args = {
        "peak_lr": 4e-4,
        "start_lr": 1.325e-05,
        "end_lr": 1e-5,
        "increase_epochs": 180,
        "decrease_epochs": 180,
        "final_epochs": 0,
    }

    feature_args = {"class": "LogMelNetwork", "wave_norm": True, "frame_size": 200, "frame_shift": 80, "fft_size": 256}

    perturbation_args = [
        {"codecs": [{"encoding": "ULAW", "prob": 0.3, "minimum": 1, "maximum": 5, "default": None}]},
        {"codecs": [{"encoding": "ULAW", "prob": 0.7, "minimum": 1, "maximum": 5, "default": None}]},
        {"codecs": [{"encoding": "ULAW", "prob": 0.3, "minimum": 1, "maximum": 1, "default": None}]},
        {"codecs": [{"encoding": "ULAW", "prob": 1, "minimum": 1, "maximum": 5, "default": None}]},
        {"tempo": {"prob": 0.3, "minimum": 0.83, "maximum": 1.17}},
        {"tempo": {"prob": 0.8, "minimum": 0.83, "maximum": 1.17}},
        {"tempo": {"prob": 0.3, "minimum": 0.7, "maximum": 1.3}},
        {"tempo": {"prob": 0.8, "minimum": 0.7, "maximum": 1.3}},
        {"tempo": {"prob": 1, "minimum": 0.83, "maximum": 1.17}},
        {"tempo": {"prob": 1, "minimum": 0.7, "maximum": 1.3}},
<<<<<<< HEAD
        {"tempo": {"prob": 7, "minimum": 0.7, "maximum": 1.3}},   
=======
        {"tempo": {"prob": 7, "minimum": 0.7, "maximum": 1.3}},
>>>>>>> 5a8788e5
        {"pitch": {"prob": 0.3, "minimum": -2, "maximum": 2}},
        {"pitch": {"prob": 0.3, "minimum": -3, "maximum": 3}},
        {"pitch": {"prob": 0.7, "minimum": -2, "maximum": 2}},
        {"pitch": {"prob": 0.7, "minimum": -3, "maximum": 3}},
        {"pitch": {"prob": 0.7, "minimum": -4, "maximum": 4}},
        {"speed": {"prob": 0.5, "minimum": 0.88, "maximum": 1.12}},
        {"speed": {"prob": 0.3, "minimum": 0.88, "maximum": 1.12}},
        {"speed": {"prob": 0.7, "minimum": 0.88, "maximum": 1.12}},
        {"speed": {"prob": 0.6, "minimum": 0.8, "maximum": 1.2}},
        {"speed": {"prob": 0.6, "minimum": 0.9, "maximum": 1.1}},
        {"speed": {"prob": 1, "minimum": 0.9, "maximum": 1.1}},
        {"speed": {"prob": 1, "minimum": 0.8, "maximum": 1.2}},
        {"non_linearity": {"prob": 0.7, "minimum": 0.9, "maximum": 1.1}},
        {"non_linearity": {"prob": 0.3, "minimum": 0.9, "maximum": 1.1}},
        {"non_linearity": {"prob": 1, "minimum": 0.9, "maximum": 1.1}},
        {"non_linearity": {"prob": 0.7, "minimum": 0.8, "maximum": 1.2}},
        # v2
        {"tempo": {"prob": 0.8, "minimum": 0.65, "maximum": 1.35}},
        {
            "tempo": {"prob": 0.8, "minimum": 0.7, "maximum": 1.3},
            "non_linearity": {"prob": 0.3, "minimum": 0.9, "maximum": 1.1},
        },
        {
            "tempo": {"prob": 0.3, "minimum": 0.7, "maximum": 1.3},
            "non_linearity": {"prob": 0.3, "minimum": 0.9, "maximum": 1.1},
        },
        {"non_linearity": {"prob": 0.3, "minimum": 0.85, "maximum": 1.15}},
        {"preemphasis": {"prob": 0.3, "minimum": -0.05, "maximum": 0.05, "default": 0.0}},
        {"preemphasis": {"prob": 0.3, "minimum": -0.1, "maximum": 0.1, "default": 0.0}},
        {"preemphasis": {"prob": 0.7, "minimum": -0.05, "maximum": 0.05, "default": 0.0}},
        {"preemphasis": {"prob": 0.7, "minimum": -0.1, "maximum": 0.1, "default": 0.0}},
        {"preemphasis": {"prob": 1, "minimum": -0.05, "maximum": 0.05, "default": 0.0}},
    ]

    nn_base_args = {}

    for args in perturbation_args:
        exp_name_suffix, report_args = args_to_key_and_report_strings(args)

        # Construct the exp_name and report_args
        exp_name = f"mel_bs2x5k_perturb_from_checkpoint_24_{exp_name_suffix}"
        nn_base_args[exp_name] = dict(
            returnn_args={
                "extra_args": {
                    **returnn_args["extra_args"],
                    "audio_perturb_args": args,
                    "preload_from_files": {
                        "existing-model": {
                            "filename": nn_system.train_jobs["conformer_bs2x5k_lgm80_baseline"].out_checkpoints[24],
                            "init_for_train": True,
                        }
                    },
                },
                **returnn_args,
            },
            feature_args=feature_args,
            lr_args=lr_args,
            report_args=report_args,
        )

    nn_args, report_args_collection = get_nn_args_baseline(
        nn_base_args=nn_base_args,
        num_epochs=426,
        evaluation_epochs=[376, 386, 396, 406, 426],
        prefix="conformer_",
    )
    report, _ = run_nn_args(
        nn_args,
        report_args_collection,
        dev_corpora,
        "report_mel_audio_perturbation_from_checkpoint24.csv",
        recog_args={"epochs": [376, 386, 396, 406, 426]},
    )
    return report


def run_specaug_stft_experiments():
    gs.ALIAS_AND_OUTPUT_SUBDIR = "experiments/switchboard/ctc/feat/"

    (
        returnn_datasets,
        rasr_loss_corpus_path,
        rasr_loss_corpus_segments,
        rasr_loss_lexicon_path,
        dev_corpora,
    ) = get_datasets()
    returnn_args = {
        "batch_size": 5000,
        "rasr_binary_path": RASR_BINARY_PATH,
        "rasr_loss_corpus_path": rasr_loss_corpus_path,
        "rasr_loss_corpus_segments": rasr_loss_corpus_segments,
        "rasr_loss_lexicon_path": rasr_loss_lexicon_path,
        "datasets": returnn_datasets,
        "extra_args": {
            "accum_grad_multiple_step": 2,
            "conv_pad_seq_len_to_power": 1.5,
        },
        "conformer_type": "wei",
    }
    feature_args_scf = {"class": "ScfNetwork", "size_tf": 256 // 2, "stride_tf": 10 // 2, "preemphasis": 0.97}
    feature_args_lgm = {
        "class": "LogMelNetwork",
        "wave_norm": True,
        "frame_size": 200,
        "frame_shift": 80,
        "fft_size": 256,
    }
    lr_args = {
        "peak_lr": 4e-4,
        "start_lr": 1.325e-05,
        "end_lr": 1e-5,
        "increase_epochs": 180,
        "decrease_epochs": 180,
        "final_epochs": 0,
    }

    nn_args, report_args_collection = get_nn_args_baseline(
        nn_base_args={
            "bs2x5k_scf_stft20ms_time_only": dict(
                returnn_args={
                    **returnn_args,
                    "specaug_stft": {
                        "max_feature": 0,
                        "max_feature_num": 0,
                        "frame_size": 400,
                        "frame_shift": 160,
                        "fft_size": 512,
                    },
                },
                feature_args=feature_args_scf,
                lr_args=lr_args,
                report_args={"batch_size": "2x5k"},
            ),
            "bs2x5k_scf_stft20ms_fmask_1_1of512": dict(
                returnn_args={
                    **returnn_args,
                    "specaug_stft": {
                        "max_feature": 1,
                        "max_feature_num": 1,
                        "frame_size": 400,
                        "frame_shift": 160,
                        "fft_size": 512,
                    },
                },
                feature_args=feature_args_scf,
                lr_args=lr_args,
                report_args={"batch_size": "2x5k"},
            ),
            "bs2x5k_scf_stft20ms_fmask_2_4of512": dict(
                returnn_args={
                    **returnn_args,
                    "specaug_stft": {
                        "max_feature": 4,
                        "max_feature_num": 2,
                        "frame_size": 400,
                        "frame_shift": 160,
                        "fft_size": 512,
                    },
                },
                feature_args=feature_args_scf,
                lr_args=lr_args,
                report_args={"batch_size": "2x5k"},
            ),
            "bs2x5k_scf_stft20ms_fmask_5_8of512": dict(
                returnn_args={
                    **returnn_args,
                    "specaug_stft": {"max_feature": 8, "frame_size": 400, "frame_shift": 160, "fft_size": 512},
                },
                feature_args=feature_args_scf,
                lr_args=lr_args,
                report_args={"batch_size": "2x5k"},
            ),
            "bs2x5k_scf_stft20ms_fmask_5_15of512": dict(
                returnn_args={
                    **returnn_args,
                    "specaug_stft": {"max_feature": 15, "frame_size": 400, "frame_shift": 160, "fft_size": 512},
                },
                feature_args=feature_args_scf,
                lr_args=lr_args,
                report_args={"batch_size": "2x5k"},
            ),
            "bs2x5k_lgm_stft20ms_fmask_5_8of512": dict(
                returnn_args={
                    **returnn_args,
                    "specaug_stft": {"max_feature": 8, "frame_size": 400, "frame_shift": 160, "fft_size": 512},
                    "extra_args": {"accum_grad_multiple_step": 2},
                },
                feature_args=feature_args_lgm,
                lr_args=lr_args,
                report_args={
                    "batch_size": "2x5k",
                },
            ),
            "bs10k_lgm_stft20ms_fmask_5_8of512": dict(
                returnn_args={
                    **returnn_args,
                    "specaug_stft": {"max_feature": 8, "frame_size": 400, "frame_shift": 160, "fft_size": 512},
                    "batch_size": 10000,
                    "extra_args": {},
                },
                feature_args=feature_args_lgm,
                lr_args=lr_args,
                report_args={"batch_size": "10k"},
            ),
            "bs10k_scf_stft10ms_fmask_5_8of256": dict(
                returnn_args={
                    **returnn_args,
                    "specaug_stft": {"max_feature": 8},
                    "batch_size": 10000,
                    "extra_args": {
                        "conv_pad_seq_len_to_power": 1.5,
                    },
                },
                feature_args=feature_args_scf,
                lr_args=lr_args,
                report_args={"batch_size": "10k"},
            ),
            "bs10k_lgm_stft10ms_fmask_5_8of256": dict(
                returnn_args={
                    **returnn_args,
                    "specaug_stft": {"max_feature": 8},
                    "batch_size": 10000,
                    "extra_args": {},
                },
                feature_args=feature_args_lgm,
                lr_args=lr_args,
                report_args={"batch_size": "10k"},
            ),
            "bs10k_scf_stft10ms_fmask_5_4of256": dict(
                returnn_args={
                    **returnn_args,
                    "specaug_stft": {"max_feature": 4},
                    "batch_size": 10000,
                    "extra_args": {
                        "conv_pad_seq_len_to_power": 1.5,
                    },
                },
                feature_args=feature_args_scf,
                lr_args=lr_args,
                report_args={"batch_size": "10k"},
            ),
            "bs10k_lgm_stft10ms_fmask_5_4of256": dict(
                returnn_args={
                    **returnn_args,
                    "specaug_stft": {"max_feature": 4},
                    "batch_size": 10000,
                    "extra_args": {},
                },
                feature_args=feature_args_lgm,
                lr_args=lr_args,
                report_args={"batch_size": "10k"},
            ),
            # tested for paper since perturbation exps used alpha=1, result same as with 0.97
            "bs10k_scf_stft10ms_fmask_5_8of256_pre1": dict(
                returnn_args={
                    **returnn_args,
                    "specaug_stft": {"max_feature": 8},
                    "batch_size": 10000,
                    "extra_args": {"conv_pad_seq_len_to_power": 1.5},
                },
                feature_args={**feature_args_scf, "preemphasis": 1.0},
                lr_args=lr_args,
                report_args={"batch_size": "10k"},
            ),
        },
        num_epochs=450,
        evaluation_epochs=[24, 350, 390, 400, 410, 420, 430, 440, 450],
        prefix="conformer_",
    )

    returnn_root = CloneGitRepositoryJob(
        "https://github.com/rwth-i6/returnn",
        commit="c4d36d06f6465e82a50d400d114259e07b8b0709",
    ).out_repository
    returnn_root.hash_overwrite = "returnn_conv_padding"
    report, ctc_nn_system = run_nn_args(
        nn_args,
        report_args_collection,
        dev_corpora,
        "report_specaug_stft.csv",
        returnn_root=returnn_root,
        recog_args={"epochs": [24, 350, 390, 400, 410, 420, 430, 440, 450]},
    )
    return report, ctc_nn_system


def run_scf_combination_experiments():
    gs.ALIAS_AND_OUTPUT_SUBDIR = "experiments/switchboard/ctc/feat/"

    _, nn_system_stft_specaug = run_specaug_stft_experiments()

    (
        returnn_datasets,
        rasr_loss_corpus_path,
        rasr_loss_corpus_segments,
        rasr_loss_lexicon_path,
        dev_corpora,
    ) = get_datasets(use_multi_proc_dataset=True, pre_process=CodeWrapper("audio_perturb_runner.run"))
    returnn_args = {
        "batch_size": 5000,
        "rasr_binary_path": RASR_BINARY_PATH,
        "rasr_loss_corpus_path": rasr_loss_corpus_path,
        "rasr_loss_corpus_segments": rasr_loss_corpus_segments,
        "rasr_loss_lexicon_path": rasr_loss_lexicon_path,
        "datasets": returnn_datasets,
        "conformer_type": "wei",
        "audio_perturbation": True,
        "use_multi_proc_dataset": True,
        "extra_args": {
            "accum_grad_multiple_step": 2,
            "watch_memory": True,
            "conv_pad_seq_len_to_power": 1.5,
            "audio_perturb_runner": CodeWrapper("WaveformPerturbation(**audio_perturb_args)"),
        },
    }

    # usually the lr args would need to be adapted to fit with the checkpoint,
    # but experiments showed that restarting the scheduling is better
    lr_args = {
        "peak_lr": 4e-4,
        "start_lr": 1.325e-05,
        "end_lr": 1e-5,
        "increase_epochs": 180,
        "decrease_epochs": 180,
        "final_epochs": 0,
    }

    feature_args_scf = {"class": "ScfNetwork", "size_tf": 256 // 2, "stride_tf": 10 // 2, "preemphasis": 0.97}

    def _preload_dict_helper(train_name, epoch):
        return {
            "existing-model": {
                "filename": nn_system_stft_specaug.train_jobs[train_name].out_checkpoints[epoch],
                "init_for_train": True,
            },
        }

    nn_base_args = {
        # Final result in Max' Thesis
        "scf_bs2x5k_stft20ms_fmask_5_8of512_tempo": dict(
            returnn_args={
                **returnn_args,
                "specaug_stft": {
                    "max_feature": 8,
                    "frame_size": 400,
                    "frame_shift": 160,
                    "fft_size": 512,
                },
                "extra_args": {
                    **returnn_args["extra_args"],
                    "audio_perturb_args": {"tempo": {"prob": 1, "minimum": 0.7, "maximum": 1.3}},
                    "preload_from_files": _preload_dict_helper("conformer_bs2x5k_scf_stft20ms_fmask_5_8of512", 24),
                },
            },
            feature_args=feature_args_scf,
            lr_args=lr_args,
        ),
        # tested for paper, but performed worse than just tempo
        "scf_bs10k_stft10ms_fmask_5_8of256_tempo_nonlinear_preemphasis": dict(
            returnn_args={
                **returnn_args,
                "specaug_stft": {"max_feature": 8},
                "batch_size": 10000,
                "extra_args": {
                    "conv_pad_seq_len_to_power": 1.5,
                    "audio_perturb_runner": CodeWrapper("WaveformPerturbation(**audio_perturb_args)"),
                    "audio_perturb_args": {
                        "tempo": {"prob": 1, "minimum": 0.7, "maximum": 1.3},
                        "preemphasis": {"prob": 0.7, "minimum": -0.05, "maximum": 0.05, "default": 0.0},
                        "non_linearity": {"prob": 1, "minimum": 0.9, "maximum": 1.1, "default": 1},
                    },
                    "preload_from_files": _preload_dict_helper("conformer_bs10k_scf_stft10ms_fmask_5_8of256", 24),
                },
            },
            feature_args=feature_args_scf,
            lr_args=lr_args,
        ),
        # Used in paper as combined result
        "scf_bs10k_stft10ms_fmask_5_8of256_tempo": dict(
            returnn_args={
                **returnn_args,
                "specaug_stft": {"max_feature": 8},
                "batch_size": 10000,
                "extra_args": {
                    "conv_pad_seq_len_to_power": 1.5,
                    "audio_perturb_runner": CodeWrapper("WaveformPerturbation(**audio_perturb_args)"),
                    "audio_perturb_args": {
                        "tempo": {"prob": 1, "minimum": 0.7, "maximum": 1.3},
                    },
                    "preload_from_files": _preload_dict_helper("conformer_bs10k_scf_stft10ms_fmask_5_8of256", 24),
                },
            },
            feature_args=feature_args_scf,
            lr_args=lr_args,
        ),
        # Tested since other audio perturbation results are unsing preemphasis 1
        "scf_bs10k_stft10ms_fmask_5_8of256_tempo_pre1": dict(
            returnn_args={
                **returnn_args,
                "specaug_stft": {"max_feature": 8},
                "batch_size": 10000,
                "extra_args": {
                    "conv_pad_seq_len_to_power": 1.5,
                    "audio_perturb_runner": CodeWrapper("WaveformPerturbation(**audio_perturb_args)"),
                    "audio_perturb_args": {
                        "tempo": {"prob": 1, "minimum": 0.7, "maximum": 1.3},
                    },
                    "preload_from_files": _preload_dict_helper("conformer_bs10k_scf_stft10ms_fmask_5_8of256_pre1", 24),
                },
            },
            feature_args={**feature_args_scf, "preemphasis": 1.0},
            lr_args=lr_args,
        ),
    }

    nn_args, report_args_collection = get_nn_args_baseline(
        nn_base_args=nn_base_args,
        num_epochs=426,
        evaluation_epochs=[24, 376, 386, 396, 406, 426],
        prefix="conformer_",
    )
    returnn_root = CloneGitRepositoryJob(
        "https://github.com/rwth-i6/returnn",
        commit="c4d36d06f6465e82a50d400d114259e07b8b0709",
    ).out_repository
    returnn_root.hash_overwrite = "returnn_conv_padding"
    report, ctc_nn_system = run_nn_args(
        nn_args,
        report_args_collection,
        dev_corpora,
        returnn_root=returnn_root,
        recog_args={"epochs": [376, 386, 396, 406, 426]},
    )
    return report, ctc_nn_system


def py():
    """
    called if the file is passed to sis manager, used to run all experiments (replacement for main)
    """
    report_mel, _ = run_mel_baseline()
    report_scf, _ = run_scf_baseline()
    report_scf_specaug_sort = run_scf_specaug_sort()
    report_scf_audio_perturbation_from_checkpoint = run_scf_audio_perturbation_from_checkpoint()
    report_mel_audio_perturbation_from_checkpoint = run_mel_audio_perturbation_from_checkpoint()
    report_specaug_stft = run_specaug_stft_experiments()

    report_base = Report(
        columns_start=["train_name", "batch_size"],
        columns_end=["epoch", "lm_scale", "prior_scale"],
    )
    report = Report.merge_reports(
        [
            report_base,
            report_mel,
            report_scf,
            report_scf_specaug_sort,
            report_scf_audio_perturbation_from_checkpoint,
            report_mel_audio_perturbation_from_checkpoint,
            report_specaug_stft,
        ]
    )
    tk.register_report(
        os.path.join(gs.ALIAS_AND_OUTPUT_SUBDIR, "report.csv"),
        values=report.get_values(),
        template=report.get_template(),
    )<|MERGE_RESOLUTION|>--- conflicted
+++ resolved
@@ -696,11 +696,7 @@
         {"tempo": {"prob": 0.8, "minimum": 0.7, "maximum": 1.3}},
         {"tempo": {"prob": 1, "minimum": 0.83, "maximum": 1.17}},
         {"tempo": {"prob": 1, "minimum": 0.7, "maximum": 1.3}},
-<<<<<<< HEAD
         {"tempo": {"prob": 7, "minimum": 0.7, "maximum": 1.3}},   
-=======
-        {"tempo": {"prob": 7, "minimum": 0.7, "maximum": 1.3}},
->>>>>>> 5a8788e5
         {"pitch": {"prob": 0.3, "minimum": -2, "maximum": 2}},
         {"pitch": {"prob": 0.3, "minimum": -3, "maximum": 3}},
         {"pitch": {"prob": 0.7, "minimum": -2, "maximum": 2}},
@@ -1086,11 +1082,7 @@
         {"tempo": {"prob": 0.8, "minimum": 0.7, "maximum": 1.3}},
         {"tempo": {"prob": 1, "minimum": 0.83, "maximum": 1.17}},
         {"tempo": {"prob": 1, "minimum": 0.7, "maximum": 1.3}},
-<<<<<<< HEAD
         {"tempo": {"prob": 7, "minimum": 0.7, "maximum": 1.3}},   
-=======
-        {"tempo": {"prob": 7, "minimum": 0.7, "maximum": 1.3}},
->>>>>>> 5a8788e5
         {"pitch": {"prob": 0.3, "minimum": -2, "maximum": 2}},
         {"pitch": {"prob": 0.3, "minimum": -3, "maximum": 3}},
         {"pitch": {"prob": 0.7, "minimum": -2, "maximum": 2}},
