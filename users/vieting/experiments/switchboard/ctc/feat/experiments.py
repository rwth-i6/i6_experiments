--- conflicted
+++ resolved
@@ -631,11 +631,7 @@
         {"tempo": {"prob": 0.8, "minimum": 0.7, "maximum": 1.3}},
         {"tempo": {"prob": 1, "minimum": 0.83, "maximum": 1.17}},
         {"tempo": {"prob": 1, "minimum": 0.7, "maximum": 1.3}},
-<<<<<<< HEAD
         {"tempo": {"prob": 7, "minimum": 0.7, "maximum": 1.3}},   
-=======
-        {"tempo": {"prob": 7, "minimum": 0.7, "maximum": 1.3}},
->>>>>>> 9066c57b
         {"pitch": {"prob": 0.3, "minimum": -2, "maximum": 2}},
         {"pitch": {"prob": 0.3, "minimum": -3, "maximum": 3}},
         {"pitch": {"prob": 0.7, "minimum": -2, "maximum": 2}},
@@ -1037,11 +1033,7 @@
         {"tempo": {"prob": 0.8, "minimum": 0.7, "maximum": 1.3}},
         {"tempo": {"prob": 1, "minimum": 0.83, "maximum": 1.17}},
         {"tempo": {"prob": 1, "minimum": 0.7, "maximum": 1.3}},
-<<<<<<< HEAD
         {"tempo": {"prob": 7, "minimum": 0.7, "maximum": 1.3}},   
-=======
-        {"tempo": {"prob": 7, "minimum": 0.7, "maximum": 1.3}},
->>>>>>> 9066c57b
         {"pitch": {"prob": 0.3, "minimum": -2, "maximum": 2}},
         {"pitch": {"prob": 0.3, "minimum": -3, "maximum": 3}},
         {"pitch": {"prob": 0.7, "minimum": -2, "maximum": 2}},
