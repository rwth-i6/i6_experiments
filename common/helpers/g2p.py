--- conflicted
+++ resolved
@@ -24,13 +24,8 @@
 
     def __init__(
         self,
-<<<<<<< HEAD
         original_bliss_lexicon: Path,
         train_lexicon: Optional[Path] = None,
-=======
-        original_bliss_lexicon: Union[str, Path],
-        train_lexicon: Optional[Union[str, Path]] = None,
->>>>>>> 5e394955
         g2p_model_path: Optional[Path] = None,
         train_args: Optional[dict] = None,
         apply_args: Optional[dict] = None,
