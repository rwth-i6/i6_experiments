__all__ = [
    "ReturnnRasrTrainingArgs",
    "ReturnnRasrDataInput",
    "OggZipHdfDataInput",
    "HybridArgs",
    "NnRecogArgs",
    "NnForcedAlignArgs",
]

import copy
from dataclasses import dataclass, asdict
from typing import Any, Dict, List, Optional, Tuple, Type, TypedDict, Union

from sisyphus import tk
from sisyphus.delayed_ops import DelayedFormat

import i6_core.am as am
import i6_core.rasr as rasr
import i6_core.returnn as returnn

from i6_core.util import MultiPath

from .rasr import RasrDataInput

RasrCacheTypes = Union[tk.Path, str, MultiPath, rasr.FlagDependentFlowAttribute]


@dataclass(frozen=True)
class ReturnnRasrTrainingArgs:
    """
    Options for writing a RASR training config. See `ReturnnRasrTrainingJob`.
    Most of them may be disregarded, i.e. the defaults can be left untouched.

    :param partition_epochs: if >1, split the full dataset into multiple sub-epochs
    :param num_classes: number of classes
    :param disregarded_classes: path to file with list of disregarded classes
    :param class_label_file: path to file with class labels
    :param buffer_size: buffer size for data loading
    :param extra_rasr_config: extra RASR config
    :param extra_rasr_post_config: extra RASR post config
    :param use_python_control: whether to use python control, usually True
    """

    partition_epochs: Optional[int] = None
    num_classes: Optional[int] = None
    disregarded_classes: Optional[tk.Path] = None
    class_label_file: Optional[tk.Path] = None
    buffer_size: int = 200 * 1024
    extra_rasr_config: Optional[rasr.RasrConfig] = None
    extra_rasr_post_config: Optional[rasr.RasrConfig] = None
    use_python_control: bool = True


class ReturnnRasrDataInput:
    """
    Holds the data for ReturnnRasrTrainingJob.

    :param name: name of the data
    :param crp: common RASR parameters
    :param alignments: RASR cache of an alignment
    :param feature_flow: acoustic feature flow network or dict of feature flow networks
    :param features: RASR cache of acoustic features
    :param acoustic_mixtures: path to a RASR acoustic mixture file (used in System classes, not RETURNN training)
    :param feature_scorers: RASR feature scorers
    :param shuffle_data: shuffle training segments into bins of similar length. The bins are sorted by length.
    :param stm: stm file for scoring
    :param glm: glm file for scoring
    :param returnn_rasr_training_args: arguments for RETURNN training with RASR
    """

    def __init__(
        self,
        name: str,
        crp: Optional[rasr.CommonRasrParameters] = None,
        alignments: Optional[RasrCacheTypes] = None,
        feature_flow: Optional[Union[rasr.FlowNetwork, Dict[str, rasr.FlowNetwork]]] = None,
        features: Optional[Union[RasrCacheTypes, Dict[str, RasrCacheTypes]]] = None,
        acoustic_mixtures: Optional[Union[tk.Path, str]] = None,
        feature_scorers: Optional[Dict[str, Type[rasr.FeatureScorer]]] = None,
<<<<<<< HEAD
        shuffling_paramters: Optional[Dict] = None,
=======
        shuffling_parameters: Optional[Dict] = None,
>>>>>>> 712c7e45
        stm: Optional[tk.Path] = None,
        glm: Optional[tk.Path] = None,
        returnn_rasr_training_args: Optional[ReturnnRasrTrainingArgs] = None,
        **kwargs,
    ):
        self.name = name
        self.crp = crp
        self.alignments = alignments
        self.feature_flow = feature_flow
        self.features = features
        self.acoustic_mixtures = acoustic_mixtures
        self.feature_scorers = feature_scorers
<<<<<<< HEAD
        self.shuffling_parameters = shuffling_paramters
=======
        self.shuffling_parameters = shuffling_parameters
>>>>>>> 712c7e45
        self.stm = stm
        self.glm = glm
        self.returnn_rasr_training_args = returnn_rasr_training_args or ReturnnRasrTrainingArgs()

    def get_training_feature_flow_file(self) -> tk.Path:
        """Returns the feature flow file for the RETURNN training with RASR."""
        feature_flow = returnn.ReturnnRasrTrainingJob.create_flow(self.feature_flow, self.alignments)
        write_feature_flow = rasr.WriteFlowNetworkJob(feature_flow)
        return write_feature_flow.out_flow_file

    def get_training_rasr_config_file(self) -> tk.Path:
        """Returns the RASR config file for the RETURNN training with RASR."""
        config, post_config = returnn.ReturnnRasrTrainingJob.create_config(
            self.crp, self.alignments, **asdict(self.returnn_rasr_training_args)
        )
        config.neural_network_trainer.feature_extraction.file = self.get_training_feature_flow_file()
        write_rasr_config = rasr.WriteRasrConfigJob(config, post_config)
        return write_rasr_config.out_config

    def get_data_dict(self) -> Dict[str, Union[str, DelayedFormat, tk.Path]]:
        """Returns the data dict for the ExternSprintDataset to be used in a training ReturnnConfig."""
        config_file = self.get_training_rasr_config_file()
        config_str = DelayedFormat("--config={} --*.LOGFILE=nn-trainer.{}.log --*.TASK=1", config_file, self.name)
        dataset = {
            "class": "ExternSprintDataset",
            "sprintTrainerExecPath": rasr.RasrCommand.select_exe(self.crp.nn_trainer_exe, "nn-trainer"),
            "sprintConfigStr": config_str,
        }
        partition_epochs = self.returnn_rasr_training_args.partition_epochs
        if partition_epochs is not None:
            dataset["partitionEpoch"] = partition_epochs
        return dataset

    def build_crp(
        self,
        am_args,
        corpus_object,
        concurrent,
        segment_path,
        lexicon_args,
        cart_tree_path=None,
        allophone_file=None,
        lm_args=None,
    ):
        """
        constructs and returns a CommonRasrParameters from the given settings and files
        """
        crp = rasr.CommonRasrParameters()
        rasr.crp_add_default_output(crp)
        crp.acoustic_model_config = am.acoustic_model_config(**am_args)
        rasr.crp_set_corpus(crp, corpus_object)
        crp.concurrent = concurrent
        crp.segment_path = segment_path

        crp.lexicon_config = rasr.RasrConfig()
        crp.lexicon_config.file = lexicon_args["filename"]
        crp.lexicon_config.normalize_pronunciation = lexicon_args["normalize_pronunciation"]

        if "add_from_lexicon" in lexicon_args:
            crp.acoustic_model_config.allophones.add_from_lexicon = lexicon_args["add_from_lexicon"]
        if "add_all" in lexicon_args:
            crp.acoustic_model_config.allophones.add_all = lexicon_args["add_all"]

        if cart_tree_path is not None:
            crp.acoustic_model_config.state_tying.type = "cart"
            crp.acoustic_model_config.state_tying.file = cart_tree_path

        if lm_args is not None:
            crp.language_model_config = rasr.RasrConfig()
            crp.language_model_config.type = lm_args["type"]
            crp.language_model_config.file = lm_args["filename"]
            crp.language_model_config.scale = lm_args["scale"]

        if allophone_file is not None:
            crp.acoustic_model_config.allophones.add_from_file = allophone_file

        self.crp = crp

    def update_crp_with_shuffle_parameters(self):
        if self.shuffling_parameters["shuffle_data"]:
            self.crp.corpus_config.segment_order_shuffle = True
        if "segment_order_sort_by_time_length_chunk_size" in self.shuffling_parameters:
            self.crp.corpus_config.segment_order_sort_by_time_length = True
            self.crp.corpus_config.segment_order_sort_by_time_length_chunk_size = self.shuffling_parameters[
                "segment_order_sort_by_time_length_chunk_size"
            ]

    def update_crp_with(
        self,
        *,
        corpus_file: Optional[tk.Path] = None,
        audio_dir: Optional[Union[str, tk.Path]] = None,
        corpus_duration: Optional[int] = None,
        segment_path: Optional[Union[str, tk.Path]] = None,
        concurrent: Optional[int] = None,
        shuffling_paramters: Dict = None,
    ):
        if corpus_file is not None:
            self.crp.corpus_config.file = corpus_file
        if audio_dir is not None:
            self.crp.corpus_config.audio_dir = audio_dir
        if corpus_duration is not None:
            self.crp.corpus_duration = corpus_duration
        if segment_path is not None:
            self.crp.segment_path = segment_path
        if concurrent is not None:
            self.crp.concurrent = concurrent
        if self.shuffling_parameters is not None:
            assert (
                "shuffle_data" in self.shuffle_parameters or "shuffle_data" in shuffle_parameters
            ), "You need to set at least the shuffle_data"
            self.shuffling_parameters = shuffling_paramters
            self.update_crp_with_shuffle_parameters()

    def get_crp(self, **kwargs) -> rasr.CommonRasrParameters:
        """
        constructs and returns a CommonRasrParameters from the given settings and files
        :rtype CommonRasrParameters:
        """
        if self.crp is None:
            self.build_crp(**kwargs)

        if self.shuffling_parameters is not None:
            self.update_crp_with_shuffle_parameters()

        return self.crp


class OggZipHdfDataInput:
    def __init__(
        self,
        oggzip_files: List[tk.Path],
        alignments: List[tk.Path],
        audio: Dict,
        partition_epoch: int = 1,
        seq_ordering: str = "laplace:.1000",
        meta_args: Optional[Dict[str, Any]] = None,
        ogg_args: Optional[Dict[str, Any]] = None,
        hdf_args: Optional[Dict[str, Any]] = None,
        acoustic_mixtures: Optional[tk.Path] = None,
    ):
        """
        :param oggzip_files: zipped ogg files which contain the audio
        :param alignments: hdf files which contain dumped RASR alignments
        :param audio: e.g. {"features": "raw", "sample_rate": 16000} for raw waveform input with a sample rate of 16 kHz
        :param partition_epoch: if >1, split the full dataset into multiple sub-epochs
        :param seq_ordering: sort the sequences in the dataset, e.g. "random" or "laplace:.100"
        :param meta_args: parameters for the `MetaDataset`
        :param ogg_args: parameters for the `OggZipDataset`
        :param hdf_args: parameters for the `HdfDataset`
        :param acoustic_mixtures: path to a RASR acoustic mixture file (used in System classes, not RETURNN training)
        """
        self.oggzip_files = oggzip_files
        self.alignments = alignments
        self.audio = audio
        self.partition_epoch = partition_epoch
        self.seq_ordering = seq_ordering
        self.meta_args = meta_args
        self.ogg_args = ogg_args
        self.hdf_args = hdf_args
        self.acoustic_mixtures = acoustic_mixtures

    def get_data_dict(self):
        return {
            "class": "MetaDataset",
            "data_map": {"classes": ("hdf", "classes"), "data": ("ogg", "data")},
            "datasets": {
                "hdf": {
                    "class": "HDFDataset",
                    "files": self.alignments,
                    "use_cache_manager": True,
                    **(self.hdf_args or {}),
                },
                "ogg": {
                    "class": "OggZipDataset",
                    "audio": self.audio,
                    "partition_epoch": self.partition_epoch,
                    "path": self.oggzip_files,
                    "seq_ordering": self.seq_ordering,
                    "use_cache_manager": True,
                    **(self.ogg_args or {}),
                },
            },
            "seq_order_control_dataset": "ogg",
            **(self.meta_args or {}),
        }


# Attribute names are invalid identifiers, therefore use old syntax
SearchParameters = TypedDict(
    "SearchParameters",
    {
        "beam-pruning": float,
        "beam-pruning-limit": float,
        "lm-state-pruning": Optional[float],
        "word-end-pruning": float,
        "word-end-pruning-limit": float,
    },
)


class LookaheadOptions(TypedDict):
    cache_high: Optional[int]
    cache_low: Optional[int]
    history_limit: Optional[int]
    laziness: Optional[int]
    minimum_representation: Optional[int]
    tree_cutoff: Optional[int]


class LatticeToCtmArgs(TypedDict):
    best_path_algo: Optional[str]
    encoding: Optional[str]
    extra_config: Optional[Any]
    extra_post_config: Optional[Any]
    fill_empty_segments: Optional[bool]


class NnRecogArgs(TypedDict):
    acoustic_mixture_path: Optional[tk.Path]
    checkpoints: Optional[Dict[int, returnn.Checkpoint]]
    create_lattice: Optional[bool]
    epochs: Optional[List[int]]
    eval_best_in_lattice: Optional[bool]
    eval_single_best: Optional[bool]
    feature_flow_key: str
    lattice_to_ctm_kwargs: Optional[LatticeToCtmArgs]
    lm_lookahead: bool
    lm_scales: List[float]
    lookahead_options: Optional[LookaheadOptions]
    mem: int
    name: str
    optimize_am_lm_scale: bool
    parallelize_conversion: Optional[bool]
    prior_scales: List[float]
    pronunciation_scales: List[float]
    returnn_config: Optional[returnn.ReturnnConfig]
    rtf: int
    search_parameters: Optional[SearchParameters]
    use_gpu: Optional[bool]


KeyedRecogArgsType = Dict[str, Union[Dict[str, Any], NnRecogArgs]]


class EpochPartitioning(TypedDict):
    dev: int
    train: int


class NnTrainingArgs(TypedDict):
    buffer_size: Optional[int]
    class_label_file: Optional[tk.Path]
    cpu_rqmt: Optional[int]
    device: Optional[str]
    disregarded_classes: Optional[Any]
    extra_rasr_config: Optional[rasr.RasrConfig]
    extra_rasr_post_config: Optional[rasr.RasrConfig]
    horovod_num_processes: Optional[int]
    keep_epochs: Optional[bool]
    log_verbosity: Optional[int]
    mem_rqmt: Optional[int]
    num_classes: int
    num_epochs: int
    partition_epochs: Optional[EpochPartitioning]
    save_interval: Optional[int]
    time_rqmt: Optional[int]
    use_python_control: Optional[bool]


class HybridArgs:
    def __init__(
        self,
        returnn_training_configs: Dict[str, returnn.ReturnnConfig],
        returnn_recognition_configs: Dict[str, returnn.ReturnnConfig],
        training_args: Union[Dict[str, Any], NnTrainingArgs],
        recognition_args: KeyedRecogArgsType,
        test_recognition_args: Optional[KeyedRecogArgsType] = None,
    ):
        """
        ##################################################
        :param returnn_training_configs
            RETURNN config keyed by training corpus.
        ##################################################
        :param returnn_recognition_configs
            If a config is not found here, the corresponding training config is used
        ##################################################
        :param training_args:
        ##################################################
        :param recognition_args:
            Configuration for recognition on dev corpora.
        ##################################################
        :param test_recognition_args:
            Additional configuration for recognition on test corpora. Merged with recognition_args.
        ##################################################
        """
        self.returnn_training_configs = returnn_training_configs
        self.returnn_recognition_configs = returnn_recognition_configs
        self.training_args = training_args
        self.recognition_args = recognition_args
        self.test_recognition_args = test_recognition_args


@dataclass()
class NnRecogArgs:
    name: str
    returnn_config: returnn.ReturnnConfig
    checkpoints: Dict[int, returnn.Checkpoint]
    acoustic_mixture_path: tk.Path
    prior_scales: List[float]
    pronunciation_scales: List[float]
    lm_scales: List[float]
    optimize_am_lm_scale: bool
    feature_flow_key: str
    search_parameters: Dict
    lm_lookahead: bool
    lattice_to_ctm_kwargs: Dict
    parallelize_conversion: bool
    rtf: int
    mem: int
    lookahead_options: Optional[Dict] = None
    epochs: Optional[List[int]] = None
    native_ops: Optional[List[str]] = None


class NnForcedAlignArgs(TypedDict):
    name: str
    target_corpus_keys: List[str]
    feature_scorer_corpus_key: str
    scorer_model_key: Union[str, List[str], Tuple[str], rasr.FeatureScorer]
    epoch: int
    base_flow_key: str
    tf_flow_key: str
    dump_alignment: bool<|MERGE_RESOLUTION|>--- conflicted
+++ resolved
@@ -77,11 +77,7 @@
         features: Optional[Union[RasrCacheTypes, Dict[str, RasrCacheTypes]]] = None,
         acoustic_mixtures: Optional[Union[tk.Path, str]] = None,
         feature_scorers: Optional[Dict[str, Type[rasr.FeatureScorer]]] = None,
-<<<<<<< HEAD
-        shuffling_paramters: Optional[Dict] = None,
-=======
         shuffling_parameters: Optional[Dict] = None,
->>>>>>> 712c7e45
         stm: Optional[tk.Path] = None,
         glm: Optional[tk.Path] = None,
         returnn_rasr_training_args: Optional[ReturnnRasrTrainingArgs] = None,
@@ -94,11 +90,7 @@
         self.features = features
         self.acoustic_mixtures = acoustic_mixtures
         self.feature_scorers = feature_scorers
-<<<<<<< HEAD
-        self.shuffling_parameters = shuffling_paramters
-=======
         self.shuffling_parameters = shuffling_parameters
->>>>>>> 712c7e45
         self.stm = stm
         self.glm = glm
         self.returnn_rasr_training_args = returnn_rasr_training_args or ReturnnRasrTrainingArgs()
