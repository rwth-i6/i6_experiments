__all__ = ["RasrSystem"]

<<<<<<< HEAD
from typing import List, Optional, Tuple, Union
=======
from typing import List, Tuple, Union, Optional
>>>>>>> 43cde86b

# -------------------- Sisyphus --------------------

import sisyphus.global_settings as gs
import sisyphus.toolkit as tk

# -------------------- Recipes --------------------

import i6_core.am as am
import i6_core.corpus as corpus_recipes
import i6_core.meta as meta
import i6_core.mm as mm
import i6_core.rasr as rasr

from .util import RasrDataInput

# -------------------- Init --------------------

Path = tk.setup_path(__package__)

# -------------------- System --------------------


class RasrSystem(meta.System):
    """
    very limited, so TODO:
    - 3 corpora types: train, dev and test
    - only train corpora will be aligned
    - dev corpora for tuning
    - test corpora for final eval

    to create beforehand:
    - corpora: name and i6_core.meta.system.Corpus
    - lexicon
    - lm

    settings needed:
    - am
    - lm
    - lexicon
    - feature extraction

    corpus_key -> str (basically corpus identifier, corpus_name would also be an option)
    corpus_object -> CorpusObject
    corpus_file -> str (would be filepath)
    corpus -> Path
    """

    def __init__(
        self,
        rasr_binary_path: Optional[tk.Path] = None,
        rasr_arch: Optional[str] = None,
    ):
        super().__init__()

        self.rasr_binary_path = rasr_binary_path
        self.rasr_arch = rasr_arch

        if hasattr(gs, "RASR_PYTHON_HOME") and gs.RASR_PYTHON_HOME is not None:
            self.crp["base"].python_home = gs.RASR_PYTHON_HOME
        if hasattr(gs, "RASR_PYTHON_EXE") and gs.RASR_PYTHON_EXE is not None:
            self.crp["base"].python_program_name = gs.RASR_PYTHON_EXE

        rasr.FlowNetwork.default_flags["cache_mode"] = "task_dependent"

        self.hybrid_init_args = None

        self.train_corpora = []
        self.dev_corpora = []
        self.test_corpora = []

        self.corpora = {}
        self.concurrent = {}

    # -------------------- base functions --------------------
    @tk.block()
    def _init_am(self, **kwargs):
        """
        TODO: docstring

        :param kwargs:
        :return:
        """
        self.crp["base"].acoustic_model_config = am.acoustic_model_config(**kwargs)
        allow_zero_weights = kwargs.get("allow_zero_weights", False)
        if allow_zero_weights:
            self.crp["base"].acoustic_model_config.mixture_set.allow_zero_weights = True
            self.crp[
                "base"
            ].acoustic_model_config.old_mixture_set.allow_zero_weights = True

    @tk.block()
    def _init_corpus(self, corpus_key: str):
        """
        TODO: docstring

        :param corpus_key:
        :return:
        """
        segm_corpus_job = corpus_recipes.SegmentCorpusJob(
            self.corpora[corpus_key].corpus_file, self.concurrent[corpus_key]
        )
        self.set_corpus(
            name=corpus_key,
            corpus=self.corpora[corpus_key],
            concurrent=self.concurrent[corpus_key],
            segment_path=segm_corpus_job.out_segment_path,
        )

        if self.rasr_binary_path is not None and self.rasr_arch is not None:
            self.crp[corpus_key].set_executables(
                rasr_binary_path=self.rasr_binary_path, rasr_arch=self.rasr_arch
            )
        elif self.rasr_binary_path is not None and self.rasr_arch is None:
            self.crp[corpus_key].set_executables(rasr_binary_path=self.rasr_binary_path)

        self.jobs[corpus_key]["segment_corpus"] = segm_corpus_job

    @tk.block()
    def _init_lm(
        self, corpus_key: str, filename: Path, type: str, scale: int, **kwargs
    ):
        """
        TODO: docstring

        :param corpus_key:
        :param filename:
        :param type:
        :param scale:
        :param kwargs:
        :return:
        """
        self.crp[corpus_key].language_model_config = rasr.RasrConfig()
        self.crp[corpus_key].language_model_config.type = type
        self.crp[corpus_key].language_model_config.file = filename
        self.crp[corpus_key].language_model_config.scale = scale

    @tk.block()
    def _init_lexicon(
        self, corpus_key: str, filename: Path, normalize_pronunciation: bool, **kwargs
    ):
        """
        TODO: docstring

        :param corpus_key:
        :param filename:
        :param normalize_pronunciation:
        :param kwargs:
        :return:
        """
        self.crp[corpus_key].lexicon_config = rasr.RasrConfig()
        self.crp[corpus_key].lexicon_config.file = filename
        self.crp[
            corpus_key
        ].lexicon_config.normalize_pronunciation = normalize_pronunciation

    def _set_scorer_for_corpus(self, eval_corpus_key: str):
        """
        TODO: docstring

        :param eval_corpus_key:
        :return:
        """
        if self.hybrid_init_args.scorer == "kaldi":
            scorer_args = (
                self.hybrid_init_args.scorer_args
                if self.hybrid_init_args.scorer_args is not None
                else dict(mapping={"[SILENCE]": ""})
            )
            self.set_kaldi_scorer(
                corpus=eval_corpus_key,
                **scorer_args,
            )
        elif self.hybrid_init_args.scorer == "hub5":
            self.set_hub5_scorer(corpus=eval_corpus_key)
        else:
            scorer_args = (
                self.hybrid_init_args.scorer_args
                if self.hybrid_init_args.scorer_args is not None
                else dict(sort_files=False)
            )
            self.set_sclite_scorer(
                corpus=eval_corpus_key,
                **scorer_args,
            )

    @staticmethod
    def _assert_corpus_name_unique(*args):
        """
        TODO: docstring

        :param args:
        :return:
        """
        name_list = []
        for i in args:
            name_list.extend(list(i.keys()))
        assert len(name_list) == len(set(name_list)), "corpus names are not unique"

    # -------------------- base functions --------------------

    def set_binaries_for_crp(
        self,
        crp_key: str,
        rasr_binary_path: tk.Path,
        rasr_arch: str = "linux-x86_64-standard",
        python_home: Optional[tk.Path] = None,
        python_exe: Optional[tk.Path] = None,
    ):
        """
        Set explicit binaries and python for RASR with respect to a specific crp entry.

        If this is done for the `base` crp, this function should be called before any other call to `system`,
        especially before `init_system` or `add_corpus`.

        :param binary_path: path to a RASR binary folder
        :param rasr_arch: RASR architecture suffix
        :param python_home: path to the python virtual environment base directory
            in case of None nothing will be set
        :param python_exe: path to the python binary that should be executed
            in case of None nothing will be set
        """
        self.crp[crp_key].set_executables(
            rasr_binary_path=rasr_binary_path, rasr_arch=rasr_arch
        )

        if python_home is not None:
            self.crp[crp_key].python_home = python_home
        if python_exe is not None:
            self.crp[crp_key].python_program_name = python_exe

    def add_corpus(self, corpus_key: str, data: RasrDataInput, add_lm: bool):
        """
        TODO: docstring

        :param corpus_key:
        :param data:
        :param add_lm:
        :return:
        """
        self.corpora[corpus_key] = data.corpus_object
        self.concurrent[corpus_key] = data.concurrent
        self._init_corpus(corpus_key)
        self._init_lexicon(corpus_key, **data.lexicon)
        if add_lm:
            self._init_lm(corpus_key, **data.lm)
        tk.register_output(
            f"corpora/{corpus_key}.xml.gz", data.corpus_object.corpus_file
        )

    def extract_features_for_corpus(self, corpus: str, feat_args: dict):
        """
        TODO: docstring

        :param corpus:
        :param feat_args:
        :return:
        """
        for k, v in feat_args.items():
            if k == "mfcc":
                self.mfcc_features(corpus, **v)
            if k == "gt":
                self.gt_features(corpus, **v)
            if k == "fb":
                self.fb_features(corpus, **v)
            if k == "energy":
                self.energy_features(corpus, **v)
            if k == "voiced":
                self.voiced_features(corpus, **v)
            if k == "plp":
                self.plp_features(corpus, **v)
            if k == "tone":
                self.tone_features(corpus, **v)
            if k not in ("mfcc", "gt", "fb", "energy", "voiced", "tone", "plp"):
                self.generic_features(corpus, k, **v)

    @tk.block()
    def extract_features(self, feat_args: dict, **kwargs):
        """
        TODO: docstring
        TODO: add more generic flow dependencies

        :param feat_args: see RasrInitArgs.feature_extraction_args
        :param kwargs:
        :return:
        """
        corpus_list = self.train_corpora + self.dev_corpora + self.test_corpora

        for c in corpus_list:
            self.extract_features_for_corpus(c, feat_args)

        for tc in self.train_corpora:
            for fk in feat_args.keys():
                if fk == "mfcc":
                    self.normalize(tc, "mfcc+deriv", corpus_list)
                if "energy" in feat_args.keys():
                    if fk == "mfcc":
                        self.add_energy_to_features(tc, "mfcc+deriv")
                        self.add_energy_to_features(tc, "mfcc+deriv+norm")
                    if fk == "gt":
                        self.add_energy_to_features(tc, "gt")
                    if fk == "fb":
                        self.add_energy_to_features(tc, "fb")

    # -------------------- Single Density Mixtures --------------------

    def single_density_mixtures(
        self, name: str, corpus_key: str, feature_flow_key: str, alignment: str
    ):
        """
        TODO: docstring

        :param name:
        :param corpus_key:
        :param feature_flow_key:
        :param alignment:
        :return:
        """
        self.estimate_mixtures(
            name=name,
            corpus=corpus_key,
            flow=feature_flow_key,
            alignment=meta.select_element(
                self.alignments, corpus_key, (corpus_key, alignment, -1)
            ),
            split_first=False,
        )
        tk.register_output(
            f"train/sdm/{corpus_key}.{name}.mix",
            self.mixtures[corpus_key][f"estimate_mixtures_{name}"],
        )

    # -------------------- Forced Alignment --------------------

    def forced_align(
        self,
        name: str,
        target_corpus_key: str,
        flow: Union[str, List[str], Tuple[str], rasr.FlagDependentFlowAttribute],
        feature_scorer: Union[str, List[str], Tuple[str], rasr.FeatureScorer],
        feature_scorer_corpus_key: str = None,
        dump_alignment: bool = False,
        **kwargs,
    ):
        """
        TODO: docstring

        :param name:
        :param target_corpus_key:
        :param flow:
        :param feature_scorer:
        :param feature_scorer_corpus_key:
        :param dump_alignment:
        :param kwargs:
        :return:
        """
        selected_feature_scorer = meta.select_element(
            self.feature_scorers, feature_scorer_corpus_key, feature_scorer
        )
        self.align(
            name=name,
            corpus=target_corpus_key,
            flow=flow,
            feature_scorer=selected_feature_scorer,
            kwargs=kwargs,
        )

        align_job = self.jobs[target_corpus_key]["alignment_%s" % name]
        align_job.add_alias("forced_alignment/alignment_%s" % name)
        tk.register_output(
            "forced_alignment/alignment_%s.bundle" % name,
            align_job.out_alignment_bundle,
        )

        if dump_alignment:
            dump_job = mm.DumpAlignmentJob(
                crp=self.crp[target_corpus_key],
                feature_flow=meta.select_element(
                    self.feature_flows, target_corpus_key, flow
                ),
                original_alignment=meta.select_element(
                    self.alignments, target_corpus_key, name
                ),
            )
            self.jobs[target_corpus_key]["alignment_dump_%s" % name] = dump_job
            dump_job.add_alias("forced_alignment/alignment_dump_%s" % name)
            tk.register_output(
                "forced_alignment/alignment_dump_%s.bundle" % name,
                dump_job.out_alignment_bundle,
            )<|MERGE_RESOLUTION|>--- conflicted
+++ resolved
@@ -1,10 +1,6 @@
 __all__ = ["RasrSystem"]
 
-<<<<<<< HEAD
 from typing import List, Optional, Tuple, Union
-=======
-from typing import List, Tuple, Union, Optional
->>>>>>> 43cde86b
 
 # -------------------- Sisyphus --------------------
 
