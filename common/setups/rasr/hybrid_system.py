__all__ = ["HybridSystem"]

import copy
import itertools
import sys
from dataclasses import asdict
from typing import Dict, List, Optional, Tuple, Union

# -------------------- Sisyphus --------------------

from sisyphus import tk

# -------------------- Recipes --------------------

import i6_core.features as features
import i6_core.rasr as rasr
import i6_core.returnn as returnn

from i6_core.returnn.flow import (
    make_precomputed_hybrid_tf_feature_flow,
    add_tf_flow_to_base_flow,
)
from i6_core.util import MultiPath, MultiOutputPath
from i6_core.mm import CreateDummyMixturesJob
from i6_core.returnn import ReturnnComputePriorJobV2

<<<<<<< HEAD
from .hybrid_decoder import HybridDecoder
from .nn_system import NnSystem, returnn_training
=======
from .nn_system import NnSystem
from .hybrid_decoder import HybridDecoder
>>>>>>> 95594d28

from .util import (
    RasrInitArgs,
    ReturnnRasrDataInput,
    HybridArgs,
    NnRecogArgs,
    RasrSteps,
    NnForcedAlignArgs,
    ReturnnTrainingJobArgs,
    AllowedReturnnTrainingDataInput,
)

# -------------------- Init --------------------

Path = tk.setup_path(__package__)

# -------------------- System --------------------
from i6_core.report.report import _Report_Type


def hybrid_report_format(report: _Report_Type) -> str:
    out = [(recog, str(report[recog])) for recog in report]
    out = sorted(out, key=lambda x: float(x[1]))
    return "\n".join([f"{pair[0]}:  {str(pair[1])}" for pair in out])


class HybridSystem(NnSystem):
    """
    - 5 corpora types: train, devtrain, cv, dev and test
        devtrain is a small split from the train set which is evaluated like
        the cv but not used for error calculating. Since we can have different
        datasubsets per subepoch, we do not caculate the tran score/error on
        a consistent datasubset
    - two training data settings: defined in returnn config or not
    - 3 different types of decoding: returnn, rasr, rasr-label-sync
    - 2 different lm: count, neural
    - cv is dev for returnn training
    - dev for lm param tuning
    - test corpora for final eval

    settings needed:
    - am
    - lm
    - lexicon
    - ce training
    - ce recognition
    - ce rescoring
    - smbr training
    - smbr recognition
    - smbr rescoring
    """

    def __init__(
        self,
        rasr_binary_path: tk.Path,
        rasr_arch: str = "linux-x86_64-standard",
        returnn_root: Optional[tk.Path] = None,
        returnn_python_home: Optional[tk.Path] = None,
        returnn_python_exe: Optional[tk.Path] = None,
        blas_lib: Optional[tk.Path] = None,
    ):
        super().__init__(
            rasr_binary_path=rasr_binary_path,
            rasr_arch=rasr_arch,
            returnn_root=returnn_root,
            returnn_python_home=returnn_python_home,
            returnn_python_exe=returnn_python_exe,
            blas_lib=blas_lib,
        )

        self.tf_fwd_input_name = "tf-fwd-input"

        self.cv_corpora = []
        self.devtrain_corpora = []

        self.train_input_data = (
            None
        )  # type:Optional[Dict[str, Union[ReturnnRasrDataInput, AllowedReturnnTrainingDataInput]]]
        self.cv_input_data = (
            None
        )  # type:Optional[Dict[str, Union[ReturnnRasrDataInput, AllowedReturnnTrainingDataInput]]]
        self.devtrain_input_data = (
            None
        )  # type:Optional[Dict[str, Union[ReturnnRasrDataInput, AllowedReturnnTrainingDataInput]]]
        self.dev_input_data = None  # type:Optional[Dict[str, ReturnnRasrDataInput]]
        self.test_input_data = None  # type:Optional[Dict[str, ReturnnRasrDataInput]]

        self.train_cv_pairing = None

        self.datasets = {}

        self.oggzips = {}  # TODO remove?
        self.hdfs = {}  # TODO remove?
        self.extern_rasrs = {}  # TODO remove?

        self.nn_configs = {}
        self.nn_checkpoints = {}
        self.tf_flows = {}

    def _add_output_alias_for_train_job(
        self,
        train_job: Union[returnn.ReturnnTrainingJob, returnn.ReturnnRasrTrainingJob],
        train_corpus_key: str,
        cv_corpus_key: str,
        name: str,
    ):
        train_job.add_alias(f"train_nn/{train_corpus_key}_{cv_corpus_key}/{name}_train")
        self.jobs[f"{train_corpus_key}_{cv_corpus_key}"][name] = train_job
        self.nn_checkpoints[f"{train_corpus_key}_{cv_corpus_key}"][name] = train_job.out_checkpoints
        self.nn_configs[f"{train_corpus_key}_{cv_corpus_key}"][name] = train_job.out_returnn_config_file
        tk.register_output(
            f"train_nn/{train_corpus_key}_{cv_corpus_key}/{name}_learning_rate.png",
            train_job.out_plot_lr,
        )

    # -------------------- Setup --------------------
    def init_system(
        self,
        rasr_init_args: RasrInitArgs,
        train_data: Dict[str, Union[ReturnnRasrDataInput, AllowedReturnnTrainingDataInput]],
        cv_data: Dict[str, Union[ReturnnRasrDataInput, AllowedReturnnTrainingDataInput]],
        devtrain_data: Optional[Dict[str, Union[ReturnnRasrDataInput, AllowedReturnnTrainingDataInput]]] = None,
        dev_data: Optional[Dict[str, ReturnnRasrDataInput]] = None,
        test_data: Optional[Dict[str, ReturnnRasrDataInput]] = None,
        train_cv_pairing: Optional[List[Tuple[str, ...]]] = None,  # List[Tuple[trn_c, cv_c, name, dvtr_c]]
    ):
        self.rasr_init_args = rasr_init_args

        self._init_am(**self.rasr_init_args.am_args)

        devtrain_data = devtrain_data if devtrain_data is not None else {}
        dev_data = dev_data if dev_data is not None else {}
        test_data = test_data if test_data is not None else {}

        self._assert_corpus_name_unique(train_data, cv_data, devtrain_data, dev_data, test_data)

        self.train_input_data = train_data
        self.cv_input_data = cv_data
        self.devtrain_input_data = devtrain_data
        self.dev_input_data = dev_data
        self.test_input_data = test_data

        self.train_corpora.extend(list(train_data.keys()))
        self.cv_corpora.extend(list(cv_data.keys()))
        self.devtrain_corpora.extend(list(devtrain_data.keys()))
        self.dev_corpora.extend(list(dev_data.keys()))
        self.test_corpora.extend(list(test_data.keys()))

        self._set_eval_data(dev_data)
        self._set_eval_data(test_data)

        self.train_cv_pairing = (
            list(itertools.product(self.train_corpora, self.cv_corpora))
            if train_cv_pairing is None
            else train_cv_pairing
        )

        for pairing in self.train_cv_pairing:
            trn_c = pairing[0]
            cv_c = pairing[1]

            corpus_pair_name = f"{trn_c}_{cv_c}"

            self.jobs[corpus_pair_name] = {}
            self.nn_models[corpus_pair_name] = {}
            self.nn_checkpoints[corpus_pair_name] = {}
            self.nn_configs[corpus_pair_name] = {}

    def _set_eval_data(self, data_dict):
        for c_key, c_data in data_dict.items():
            self.jobs[c_key] = {}
            self.ctm_files[c_key] = {}
            self.crp[c_key] = c_data.get_crp() if c_data.crp is None else c_data.crp
            self.crp[c_key].set_executables(rasr_binary_path=self.rasr_binary_path, rasr_arch=self.rasr_arch)
            self.feature_flows[c_key] = c_data.feature_flow
            self.feature_scorers[c_key] = {}
            if c_data.stm is not None:
                self.stm_files[c_key] = c_data.stm
            if c_data.glm is not None:
                self.glm_files[c_key] = c_data.glm

    def prepare_data(self, raw_sampling_rate: int, feature_sampling_rate: int):
        for name in self.train_corpora + self.devtrain_corpora + self.cv_corpora:
            self.jobs[name]["ogg_zip"] = j = returnn.BlissToOggZipJob(
                bliss_corpus=self.crp[name].corpus_config.corpus_file,
                segments=self.crp[name].segment_path,
                rasr_cache=self.feature_flows[name]["init"],
                raw_sample_rate=raw_sampling_rate,
                feat_sample_rate=feature_sampling_rate,
            )
            self.oggzips[name] = j.out_ogg_zip
            j.add_alias(f"oggzip/{name}")

            # TODO self.jobs[name]["hdf_full"] = j = returnn.ReturnnDumpHDFJob()

    def generate_lattices(self):
        pass

    # -------------------- Training --------------------

    def returnn_training(
        self,
        name: str,
        returnn_config: returnn.ReturnnConfig,
        nn_train_args: Union[Dict, ReturnnTrainingJobArgs],
        train_corpus_key,
        cv_corpus_key,
        devtrain_corpus_key=None,
    ) -> returnn.ReturnnTrainingJob:
        if nn_train_args.returnn_root is None:
            nn_train_args.returnn_root = self.returnn_root
        if nn_train_args.returnn_python_exe is None:
            nn_train_args.returnn_python_exe = self.returnn_python_exe

        train_job = returnn_training(
            name=name,
            returnn_config=returnn_config,
            training_args=nn_train_args,
            train_data=self.train_input_data[train_corpus_key],
            cv_data=self.cv_input_data[cv_corpus_key],
            additional_data={"devtrain": self.devtrain_input_data[devtrain_corpus_key]}
            if devtrain_corpus_key is not None
            else None,
            register_output=False,
        )
        self._add_output_alias_for_train_job(
            train_job=train_job,
            train_corpus_key=train_corpus_key,
            cv_corpus_key=cv_corpus_key,
            name=name,
        )

        return train_job

    def _get_feature_flow(self, feature_flow_key: str, data_input: ReturnnRasrDataInput):
        """
        Select the appropriate feature flow from the data input object.

        If no flows are defined, tries to create the flow based on the features
        cache directly

        :param feature_flow_key: key identifier, e.g. "gt" or "mfcc40" etc...
        :param data_input: Data input object containing the flows
        :return: training feature flow
        """
        if isinstance(data_input.feature_flow, Dict):
            feature_flow = data_input.feature_flow[feature_flow_key]
        elif isinstance(data_input.feature_flow, rasr.FlowNetwork):
            feature_flow = data_input.feature_flow
        else:
            if isinstance(data_input.features, rasr.FlagDependentFlowAttribute):
                feature_path = data_input.features
            elif isinstance(data_input.features, (MultiPath, MultiOutputPath)):
                feature_path = rasr.FlagDependentFlowAttribute(
                    "cache_mode",
                    {
                        "task_dependent": data_input.features,
                    },
                )
            elif isinstance(data_input.features, tk.Path):
                feature_path = rasr.FlagDependentFlowAttribute(
                    "cache_mode",
                    {
                        "bundle": data_input.features,
                    },
                )
            else:
                raise NotImplementedError

            feature_flow = features.basic_cache_flow(feature_path)
            if isinstance(data_input.features, tk.Path):
                feature_flow.flags = {"cache_mode": "bundle"}

        return feature_flow

    def returnn_rasr_training(
        self,
        name,
        returnn_config,
        nn_train_args,
        train_corpus_key,
        cv_corpus_key,
        feature_flow_key: str = "gt",
    ):
        train_data = self.train_input_data[train_corpus_key]
        dev_data = self.cv_input_data[cv_corpus_key]

        train_crp = train_data.get_crp()
        train_crp.set_executables(rasr_binary_path=self.rasr_binary_path, rasr_arch=self.rasr_arch)
        dev_crp = dev_data.get_crp()
        dev_crp.set_executables(rasr_binary_path=self.rasr_binary_path, rasr_arch=self.rasr_arch)

        assert train_data.feature_flow == dev_data.feature_flow
        assert train_data.features == dev_data.features
        assert train_data.alignments == dev_data.alignments

        feature_flow = self._get_feature_flow(feature_flow_key, train_data)

        if isinstance(train_data.alignments, rasr.FlagDependentFlowAttribute):
            alignments = copy.deepcopy(train_data.alignments)
            net = rasr.FlowNetwork()
            net.flags = {"cache_mode": "bundle"}
            alignments = alignments.get(net)
        elif isinstance(train_data.alignments, (MultiPath, MultiOutputPath)):
            raise NotImplementedError
        elif isinstance(train_data.alignments, tk.Path):
            alignments = train_data.alignments
        else:
            raise NotImplementedError

        assert isinstance(returnn_config, returnn.ReturnnConfig)

        train_job = returnn.ReturnnRasrTrainingJob(
            train_crp=train_crp,
            dev_crp=dev_crp,
            feature_flow=feature_flow,
            alignment=alignments,
            returnn_config=returnn_config,
            returnn_root=self.returnn_root,
            returnn_python_exe=self.returnn_python_exe,
            **nn_train_args,
        )
        self._add_output_alias_for_train_job(
            train_job=train_job,
            train_corpus_key=train_corpus_key,
            cv_corpus_key=cv_corpus_key,
            name=name,
        )

        return train_job

    # -------------------- Recognition --------------------

    def nn_recognition(
        self,
        name: str,
        returnn_config: returnn.ReturnnConfig,
        checkpoints: Dict[int, returnn.Checkpoint],
        train_job: Union[returnn.ReturnnTrainingJob, returnn.ReturnnRasrTrainingJob],
        prior_scales: List[float],
        pronunciation_scales: List[float],
        lm_scales: List[float],
        optimize_am_lm_scale: bool,
        recognition_corpus_key: str,
        feature_flow_key: str,
        search_parameters: Dict,
        lattice_to_ctm_kwargs: Dict,
        parallelize_conversion: bool,
        rtf: int,
        mem: int,
        epochs: Optional[List[int]] = None,
        use_epoch_for_compile=False,
        forward_output_layer="output",
        native_ops: Optional[List[str]] = None,
        acoustic_mixture_path: Optional[tk.Path] = None,
        **kwargs,
    ):
        with tk.block(f"{name}_recognition"):
            recog_func = self.recog_and_optimize if optimize_am_lm_scale else self.recog

            native_op_paths = self.get_native_ops(op_names=native_ops)

            tf_graph = None
            if not use_epoch_for_compile:
                tf_graph = self.nn_compile_graph(name, returnn_config)

            feature_flow = self.feature_flows[recognition_corpus_key]
            if isinstance(feature_flow, Dict):
                feature_flow = feature_flow[feature_flow_key]
            assert isinstance(
                feature_flow, rasr.FlowNetwork
            ), f"type incorrect: {recognition_corpus_key} {type(feature_flow)}"

            epochs = epochs if epochs is not None else list(checkpoints.keys())

            for pron, lm, prior, epoch in itertools.product(pronunciation_scales, lm_scales, prior_scales, epochs):
                assert epoch in checkpoints.keys()
                acoustic_mixture_path = CreateDummyMixturesJob(
                    num_mixtures=returnn_config.config["extern_data"]["classes"]["dim"],
                    num_features=returnn_config.config["extern_data"]["data"]["dim"],
                ).out_mixtures
                lmgc_scorer = rasr.GMMFeatureScorer(acoustic_mixture_path)
                prior_job = ReturnnComputePriorJobV2(
                    model_checkpoint=checkpoints[epoch],
                    returnn_config=train_job.returnn_config,
                    returnn_python_exe=train_job.returnn_python_exe,
                    returnn_root=train_job.returnn_root,
                    log_verbosity=train_job.returnn_config.post_config["log_verbosity"],
                )

                prior_job.add_alias("extract_nn_prior/" + name)
                prior_file = prior_job.out_prior_xml_file
                assert prior_file is not None
                scorer = rasr.PrecomputedHybridFeatureScorer(
                    prior_mixtures=acoustic_mixture_path,
                    priori_scale=prior,
                    prior_file=prior_file,
                )
                assert acoustic_mixture_path is not None

                if use_epoch_for_compile:
                    tf_graph = self.nn_compile_graph(name, returnn_config, epoch=epoch)

                tf_flow = make_precomputed_hybrid_tf_feature_flow(
                    tf_checkpoint=checkpoints[epoch],
                    tf_graph=tf_graph,
                    native_ops=native_op_paths,
                    output_layer_name=forward_output_layer,
                )
                flow = add_tf_flow_to_base_flow(feature_flow, tf_flow)

                self.feature_scorers[recognition_corpus_key][f"pre-nn-{name}-{prior:02.2f}"] = scorer
                self.feature_flows[recognition_corpus_key][f"{feature_flow_key}-tf-{epoch:03d}"] = flow

                recog_name = f"e{epoch:03d}-prior{prior:02.2f}-ps{pron:02.2f}-lm{lm:02.2f}"
                recog_func(
                    name=f"{name}-{recognition_corpus_key}-{recog_name}",
                    prefix=f"nn_recog/{name}/",
                    corpus=recognition_corpus_key,
                    flow=flow,
                    feature_scorer=scorer,
                    pronunciation_scale=pron,
                    lm_scale=lm,
                    search_parameters=search_parameters,
                    lattice_to_ctm_kwargs=lattice_to_ctm_kwargs,
                    parallelize_conversion=parallelize_conversion,
                    rtf=rtf,
                    mem=mem,
                    lmgc_alias=f"lmgc/{name}/{recognition_corpus_key}-{recog_name}",
                    lmgc_scorer=lmgc_scorer,
                    **kwargs,
                )

    def nn_recog(
        self,
        train_name: str,
        train_corpus_key: str,
        returnn_config: Path,
        checkpoints: Dict[int, returnn.Checkpoint],
        step_args: HybridArgs,
        train_job: Union[returnn.ReturnnTrainingJob, returnn.ReturnnRasrTrainingJob],
    ):
        for recog_name, recog_args in step_args.recognition_args.items():
            recog_args = copy.deepcopy(recog_args)
            whitelist = recog_args.pop("training_whitelist", None)
            if whitelist:
                if train_name not in whitelist:
                    continue
            for dev_c in self.dev_corpora:
                self.nn_recognition(
                    name=f"{train_corpus_key}-{train_name}-{recog_name}",
                    returnn_config=returnn_config,
                    checkpoints=checkpoints,
                    train_job=train_job,
                    recognition_corpus_key=dev_c,
                    acoustic_mixture_path=self.train_input_data[train_corpus_key].acoustic_mixtures,
                    **recog_args,
                )

            for tst_c in self.test_corpora:
                r_args = copy.deepcopy(recog_args)
                if step_args.test_recognition_args is None or recog_name not in step_args.test_recognition_args.keys():
                    break
                r_args.update(step_args.test_recognition_args[recog_name])
                r_args["optimize_am_lm_scale"] = False
                self.nn_recognition(
                    name=f"{train_name}-{recog_name}",
                    returnn_config=returnn_config,
                    checkpoints=checkpoints,
                    train_job=train_job,
                    recognition_corpus_key=tst_c,
                    acoustic_mixture_path=self.train_input_data[train_corpus_key].acoustic_mixtures,
                    **r_args,
                )

    def nn_compile_graph(
        self,
        name: str,
        returnn_config: returnn.ReturnnConfig,
        epoch: Optional[int] = None,
    ):
        """
        graph compile helper including alias

        :param name: name for the alias
        :param returnn_config: ReturnnConfig that defines the graph
        :param epoch: optionally a specific epoch to compile when using
            e.g. `def get_network(epoch=...)` in the config
        :return: the TF graph
        """
        # TODO remove, temporary hack
        cfg = returnn_config
        if "pretrain" in cfg.config.keys():
            del cfg.config["pretrain"]
        graph_compile_job = returnn.CompileTFGraphJob(
            cfg,
            epoch=epoch,
            returnn_root=self.returnn_root,
            returnn_python_exe=self.returnn_python_exe,
        )
        graph_compile_job.add_alias(f"nn_recog/graph/{name}")
        return graph_compile_job.out_graph

    # -------------------- Rescoring  --------------------

    def nn_rescoring(self):
        # TODO calls rescoring setup
        raise NotImplementedError

    # -------------------- run functions  --------------------

    def run_data_preparation_step(self, step_args):
        # TODO here be ogg zip generation for training or lattice generation for SDT
        raise NotImplementedError

    def run_nn_step(self, step_name: str, step_args: HybridArgs):
        for pairing in self.train_cv_pairing:
            trn_c = pairing[0]
            cv_c = pairing[1]
            name_list = [pairing[2]] if len(pairing) >= 3 else list(step_args.returnn_training_configs.keys())
            dvtr_c_list = [pairing[3]] if len(pairing) >= 4 else self.devtrain_corpora
            dvtr_c_list = [None] if len(dvtr_c_list) == 0 else dvtr_c_list

            for name, dvtr_c in itertools.product(name_list, dvtr_c_list):
                if isinstance(self.train_input_data[trn_c], ReturnnRasrDataInput):
                    returnn_train_job = self.returnn_rasr_training(
                        name=name,
                        returnn_config=step_args.returnn_training_configs[name],
                        nn_train_args=step_args.training_args,
                        train_corpus_key=trn_c,
                        cv_corpus_key=cv_c,
                    )
                elif isinstance(self.train_input_data[trn_c], AllowedReturnnTrainingDataInput):
                    returnn_train_job = self.returnn_training(
                        name=name,
                        returnn_config=step_args.returnn_training_configs[name],
                        nn_train_args=step_args.training_args,
                        train_corpus_key=trn_c,
                        cv_corpus_key=cv_c,
                        devtrain_corpus_key=dvtr_c,
                    )
                else:
                    raise NotImplementedError

                returnn_recog_config = step_args.returnn_recognition_configs.get(
                    name, step_args.returnn_training_configs[name]
                )

                self.nn_recog(
                    train_name=name,
                    train_corpus_key=trn_c,
                    returnn_config=returnn_recog_config,
                    checkpoints=returnn_train_job.out_checkpoints,
                    step_args=step_args,
                    train_job=returnn_train_job,
                )
                from i6_core.report import GenerateReportStringJob, MailJob

                results = {}
                for c in self.dev_corpora + self.test_corpora:
                    for job_name in self.jobs[c]:
                        if "scorer" not in job_name:
                            continue
                        if name not in job_name:
                            continue
                        if "scorer" in job_name:
                            scorer = self.jobs[c][job_name]
                            if scorer.out_wer:
                                results[job_name] = scorer.out_wer

                report = GenerateReportStringJob(report_values=results, report_template=hybrid_report_format)
                report.add_alias(name + "/report_job")
                mail = MailJob(report.out_report, send_contents=True, subject=name)
                mail.add_alias(name + "/mail_job")
                tk.register_output(name + "/mail", mail.out_status)

    def run_nn_recog_step(self, step_args: NnRecogArgs):
        for eval_c in self.dev_corpora + self.test_corpora:
            self.nn_recognition(recognition_corpus_key=eval_c, **asdict(step_args))

    def run_rescoring_step(self, step_args):
        for dev_c in self.dev_corpora:
            raise NotImplementedError

        for tst_c in self.test_corpora:
            raise NotImplementedError

    def run_realign_step(self, step_args):
        for trn_c in self.train_corpora:
            for devtrv_c in self.devtrain_corpora[trn_c]:
                raise NotImplementedError
            for cv_c in self.cv_corpora[trn_c]:
                raise NotImplementedError

    def run_forced_align_step(self, step_args: NnForcedAlignArgs):
        for tc_key in step_args["target_corpus_keys"]:
            featurer_scorer_corpus_key = step_args["feature_scorer_corpus_key"]
            scorer_model_key = step_args["scorer_model_key"]
            epoch = step_args["epoch"]
            base_flow = self.feature_flows[tc_key][step_args["base_flow_key"]]
            tf_flow = self.tf_flows[step_args["tf_flow_key"]]
            feature_flow = self.add_tf_flow_to_base_flow(base_flow, tf_flow)

            self.forced_align(
                name=step_args["name"],
                target_corpus_key=tc_key,
                flow=feature_flow,
                feature_scorer_corpus_key=featurer_scorer_corpus_key,
                feature_scorer=scorer_model_key,
                dump_alignment=step_args["dump_alignment"],
            )

    # -------------------- run setup  --------------------

    def run(self, steps: RasrSteps):
        if "init" in steps.get_step_names_as_list():
            print("init needs to be run manually. provide: gmm_args, {train,dev,test}_inputs")
            sys.exit(-1)

        self.prepare_scoring()

        for step_idx, (step_name, step_args) in enumerate(steps.get_step_iter()):
            # ---------- Feature Extraction ----------
            if step_name.startswith("extract"):
                if step_args is None:
                    corpus_list = (
                        self.train_corpora
                        + self.cv_corpora
                        + self.devtrain_corpora
                        + self.dev_corpora
                        + self.test_corpora
                    )
                    step_args = self.rasr_init_args.feature_extraction_args
                else:
                    corpus_list = step_args.pop("corpus_list")

                for all_c in corpus_list:
                    if all_c not in self.feature_caches.keys():
                        self.feature_caches[all_c] = {}
                    if all_c not in self.feature_bundles.keys():
                        self.feature_bundles[all_c] = {}
                    if all_c not in self.feature_flows.keys():
                        self.feature_flows[all_c] = {}
                self.extract_features(step_args, corpus_list=corpus_list)

            # ---------- Prepare data ----------
            if step_name.startswith("data"):
                self.run_data_preparation_step(step_args)

            # ---------- NN Training ----------
            if step_name.startswith("nn"):
                self.run_nn_step(step_name, step_args)

            if step_name.startswith("recog"):
                self.run_nn_recog_step(step_args)

            # ---------- Rescoring ----------
            if step_name.startswith("rescor"):
                self.run_rescoring_step(step_args)

            # ---------- Realign ----------
            if step_name.startswith("realign"):
                self.run_realign_step(step_args)

            # ---------- Forced Alignment ----------
            if step_name.startswith("forced") or step_name.startswith("align"):
                self.run_forced_align_step(step_args)<|MERGE_RESOLUTION|>--- conflicted
+++ resolved
@@ -24,13 +24,8 @@
 from i6_core.mm import CreateDummyMixturesJob
 from i6_core.returnn import ReturnnComputePriorJobV2
 
-<<<<<<< HEAD
 from .hybrid_decoder import HybridDecoder
 from .nn_system import NnSystem, returnn_training
-=======
-from .nn_system import NnSystem
-from .hybrid_decoder import HybridDecoder
->>>>>>> 95594d28
 
 from .util import (
     RasrInitArgs,
@@ -51,10 +46,24 @@
 from i6_core.report.report import _Report_Type
 
 
+
 def hybrid_report_format(report: _Report_Type) -> str:
-    out = [(recog, str(report[recog])) for recog in report]
+    extra_ls = ["kazuki", "quant_min_max", "kaldi_small", "quant_entropy"]
+    out = [(recog, str(report[recog])) for recog in report if not any(extra in recog for extra in extra_ls)]
     out = sorted(out, key=lambda x: float(x[1]))
+    best_ls = [out[0]]
+    for extra in extra_ls:
+        out2 = [(recog, str(report[recog])) for recog in report if extra in recog]
+        out2 = sorted(out2, key=lambda x: float(x[1]))
+        if len(out2) > 0:
+            out.append((extra, ""))
+            out.extend(out2)
+            best_ls.append(out2[0])
+    best_ls = sorted(best_ls, key=lambda x: float(x[1]))
+    out.append(("Best Results", ""))
+    out.extend(best_ls)
     return "\n".join([f"{pair[0]}:  {str(pair[1])}" for pair in out])
+
 
 
 class HybridSystem(NnSystem):
@@ -594,18 +603,17 @@
                     for job_name in self.jobs[c]:
                         if "scorer" not in job_name:
                             continue
-                        if name not in job_name:
+                        if not name == job_name.split("-")[1]:
                             continue
-                        if "scorer" in job_name:
-                            scorer = self.jobs[c][job_name]
-                            if scorer.out_wer:
-                                results[job_name] = scorer.out_wer
-
+                        scorer = self.jobs[c][job_name]
+                        if scorer.out_wer:
+                            results[job_name] = scorer.out_wer
+                tk.register_report(f"reports/{name.replace('/', '_')}", values=results)
                 report = GenerateReportStringJob(report_values=results, report_template=hybrid_report_format)
-                report.add_alias(name + "/report_job")
+                report.add_alias(f"report/report_{name}")
                 mail = MailJob(report.out_report, send_contents=True, subject=name)
-                mail.add_alias(name + "/mail_job")
-                tk.register_output(name + "/mail", mail.out_status)
+                mail.add_alias(f"report/mail_{name}")
+                tk.register_output("mail/" + name, mail.out_status)
 
     def run_nn_recog_step(self, step_args: NnRecogArgs):
         for eval_c in self.dev_corpora + self.test_corpora:
