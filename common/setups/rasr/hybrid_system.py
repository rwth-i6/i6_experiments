__all__ = ["HybridSystem"]

import copy
import itertools
import sys
from dataclasses import asdict
from typing import Dict, List, Optional, Tuple, Union

# -------------------- Sisyphus --------------------

from sisyphus import tk

# -------------------- Recipes --------------------

import i6_core.features as features
import i6_core.rasr as rasr
import i6_core.returnn as returnn

from i6_core.returnn.flow import (
    make_precomputed_hybrid_tf_feature_flow,
    add_tf_flow_to_base_flow,
)
from i6_core.util import MultiPath, MultiOutputPath
from i6_core.mm import CreateDummyMixturesJob
from i6_core.returnn import ReturnnComputePriorJobV2

<<<<<<< HEAD
from .hybrid_decoder import HybridDecoder
from .nn_system import NnSystem, returnn_training
=======
from .nn_system import NnSystem
from .hybrid_decoder import HybridDecoder
>>>>>>> da04cf19

from .util import (
    RasrInitArgs,
    ReturnnRasrDataInput,
    HybridArgs,
    NnRecogArgs,
    RasrSteps,
    NnForcedAlignArgs,
    ReturnnTrainingJobArgs,
    AllowedReturnnTrainingDataInput,
)

# -------------------- Init --------------------

Path = tk.setup_path(__package__)

# -------------------- System --------------------


class HybridSystem(NnSystem):
    """
    - 5 corpora types: train, devtrain, cv, dev and test
        devtrain is a small split from the train set which is evaluated like
        the cv but not used for error calculating. Since we can have different
        datasubsets per subepoch, we do not caculate the tran score/error on
        a consistent datasubset
    - two training data settings: defined in returnn config or not
    - 3 different types of decoding: returnn, rasr, rasr-label-sync
    - 2 different lm: count, neural
    - cv is dev for returnn training
    - dev for lm param tuning
    - test corpora for final eval

    settings needed:
    - am
    - lm
    - lexicon
    - ce training
    - ce recognition
    - ce rescoring
    - smbr training
    - smbr recognition
    - smbr rescoring
    """

    def __init__(
        self,
        rasr_binary_path: tk.Path,
        rasr_arch: str = "linux-x86_64-standard",
        returnn_root: Optional[tk.Path] = None,
        returnn_python_home: Optional[tk.Path] = None,
        returnn_python_exe: Optional[tk.Path] = None,
        blas_lib: Optional[tk.Path] = None,
    ):
        super().__init__(
            rasr_binary_path=rasr_binary_path,
            rasr_arch=rasr_arch,
            returnn_root=returnn_root,
            returnn_python_home=returnn_python_home,
            returnn_python_exe=returnn_python_exe,
            blas_lib=blas_lib,
        )

        self.tf_fwd_input_name = "tf-fwd-input"

        self.cv_corpora = []
        self.devtrain_corpora = []

<<<<<<< HEAD
        self.train_input_data: Optional[Dict[str, Union[ReturnnRasrDataInput, AllowedReturnnTrainingDataInput]]] = None
        self.cv_input_data: Optional[Dict[str, Union[ReturnnRasrDataInput, AllowedReturnnTrainingDataInput]]] = None
        self.devtrain_input_data: Optional[
            Dict[str, Union[ReturnnRasrDataInput, AllowedReturnnTrainingDataInput]]
        ] = None
        self.dev_input_data: Optional[Dict[str, ReturnnRasrDataInput]] = None
        self.test_input_data: Optional[Dict[str, ReturnnRasrDataInput]] = None
=======
        self.train_input_data = (
            None
        )  # type:Optional[Dict[str, Union[ReturnnRasrDataInput, AllowedReturnnTrainingDataInput]]]
        self.cv_input_data = (
            None
        )  # type:Optional[Dict[str, Union[ReturnnRasrDataInput, AllowedReturnnTrainingDataInput]]]
        self.devtrain_input_data = (
            None
        )  # type:Optional[Dict[str, Union[ReturnnRasrDataInput, AllowedReturnnTrainingDataInput]]]
        self.dev_input_data = None  # type:Optional[Dict[str, ReturnnRasrDataInput]]
        self.test_input_data = None  # type:Optional[Dict[str, ReturnnRasrDataInput]]
>>>>>>> da04cf19

        self.train_cv_pairing = None

        self.datasets = {}

        self.oggzips = {}  # TODO remove?
        self.hdfs = {}  # TODO remove?
        self.extern_rasrs = {}  # TODO remove?

        self.nn_configs = {}
        self.nn_checkpoints = {}
        self.tf_flows = {}

    def _add_output_alias_for_train_job(
        self,
        train_job: Union[returnn.ReturnnTrainingJob, returnn.ReturnnRasrTrainingJob],
        train_corpus_key: str,
        cv_corpus_key: str,
        name: str,
    ):
        train_job.add_alias(f"train_nn/{train_corpus_key}_{cv_corpus_key}/{name}_train")
        self.jobs[f"{train_corpus_key}_{cv_corpus_key}"][name] = train_job
        self.nn_checkpoints[f"{train_corpus_key}_{cv_corpus_key}"][name] = train_job.out_checkpoints
        self.nn_configs[f"{train_corpus_key}_{cv_corpus_key}"][name] = train_job.out_returnn_config_file
        tk.register_output(
            f"train_nn/{train_corpus_key}_{cv_corpus_key}/{name}_learning_rate.png",
            train_job.out_plot_lr,
        )

    # -------------------- Setup --------------------
    def init_system(
        self,
        rasr_init_args: RasrInitArgs,
        train_data: Dict[str, Union[ReturnnRasrDataInput, AllowedReturnnTrainingDataInput]],
        cv_data: Dict[str, Union[ReturnnRasrDataInput, AllowedReturnnTrainingDataInput]],
        devtrain_data: Optional[Dict[str, Union[ReturnnRasrDataInput, AllowedReturnnTrainingDataInput]]] = None,
        dev_data: Optional[Dict[str, ReturnnRasrDataInput]] = None,
        test_data: Optional[Dict[str, ReturnnRasrDataInput]] = None,
        train_cv_pairing: Optional[List[Tuple[str, ...]]] = None,  # List[Tuple[trn_c, cv_c, name, dvtr_c]]
    ):
        self.rasr_init_args = rasr_init_args

        self._init_am(**self.rasr_init_args.am_args)

        devtrain_data = devtrain_data if devtrain_data is not None else {}
        dev_data = dev_data if dev_data is not None else {}
        test_data = test_data if test_data is not None else {}

        self._assert_corpus_name_unique(train_data, cv_data, devtrain_data, dev_data, test_data)

        self.train_input_data = train_data
        self.cv_input_data = cv_data
        self.devtrain_input_data = devtrain_data
        self.dev_input_data = dev_data
        self.test_input_data = test_data

        self.train_corpora.extend(list(train_data.keys()))
        self.cv_corpora.extend(list(cv_data.keys()))
        self.devtrain_corpora.extend(list(devtrain_data.keys()))
        self.dev_corpora.extend(list(dev_data.keys()))
        self.test_corpora.extend(list(test_data.keys()))

        self._set_eval_data(dev_data)
        self._set_eval_data(test_data)

        self.train_cv_pairing = (
            list(itertools.product(self.train_corpora, self.cv_corpora))
            if train_cv_pairing is None
            else train_cv_pairing
        )

        for pairing in self.train_cv_pairing:
            trn_c = pairing[0]
            cv_c = pairing[1]

            corpus_pair_name = f"{trn_c}_{cv_c}"

            self.jobs[corpus_pair_name] = {}
            self.nn_models[corpus_pair_name] = {}
            self.nn_checkpoints[corpus_pair_name] = {}
            self.nn_configs[corpus_pair_name] = {}

    def _set_eval_data(self, data_dict):
        for c_key, c_data in data_dict.items():
            self.jobs[c_key] = {}
            self.ctm_files[c_key] = {}
            self.crp[c_key] = c_data.get_crp() if c_data.crp is None else c_data.crp
            self.crp[c_key].set_executables(rasr_binary_path=self.rasr_binary_path, rasr_arch=self.rasr_arch)
            self.feature_flows[c_key] = c_data.feature_flow
            self.feature_scorers[c_key] = {}
            if c_data.stm is not None:
                self.stm_files[c_key] = c_data.stm
            if c_data.glm is not None:
                self.glm_files[c_key] = c_data.glm

    def prepare_data(self, raw_sampling_rate: int, feature_sampling_rate: int):
        for name in self.train_corpora + self.devtrain_corpora + self.cv_corpora:
            self.jobs[name]["ogg_zip"] = j = returnn.BlissToOggZipJob(
                bliss_corpus=self.crp[name].corpus_config.corpus_file,
                segments=self.crp[name].segment_path,
                rasr_cache=self.feature_flows[name]["init"],
                raw_sample_rate=raw_sampling_rate,
                feat_sample_rate=feature_sampling_rate,
            )
            self.oggzips[name] = j.out_ogg_zip
            j.add_alias(f"oggzip/{name}")

            # TODO self.jobs[name]["hdf_full"] = j = returnn.ReturnnDumpHDFJob()

    def generate_lattices(self):
        pass

    # -------------------- Training --------------------

    def returnn_training(
        self,
        name: str,
        returnn_config: returnn.ReturnnConfig,
        nn_train_args: Union[Dict, ReturnnTrainingJobArgs],
        train_corpus_key,
        cv_corpus_key,
        devtrain_corpus_key=None,
    ) -> returnn.ReturnnTrainingJob:
<<<<<<< HEAD
        if isinstance(nn_train_args, ReturnnTrainingJobArgs):
            if nn_train_args.returnn_root is None:
                nn_train_args.returnn_root = self.returnn_root
            if nn_train_args.returnn_python_exe is None:
                nn_train_args.returnn_python_exe = self.returnn_python_exe

        train_job = returnn_training(
            name=name,
=======
        if nn_train_args.returnn_root is None:
            nn_train_args.returnn_root = self.returnn_root
        if nn_train_args.returnn_python_exe is None:
            nn_train_args.returnn_python_exe = self.returnn_python_exe

        train_job = returnn.ReturnnTrainingJob(
>>>>>>> da04cf19
            returnn_config=returnn_config,
            training_args=nn_train_args,
            train_data=self.train_input_data[train_corpus_key],
            cv_data=self.cv_input_data[cv_corpus_key],
            additional_data={"devtrain": self.devtrain_input_data[devtrain_corpus_key]}
            if devtrain_corpus_key is not None
            else None,
            register_output=False,
        )
        self._add_output_alias_for_train_job(
            train_job=train_job,
            train_corpus_key=train_corpus_key,
            cv_corpus_key=cv_corpus_key,
            name=name,
        )

        return train_job

    def _get_feature_flow(self, feature_flow_key: str, data_input: ReturnnRasrDataInput):
        """
        Select the appropriate feature flow from the data input object.

        If no flows are defined, tries to create the flow based on the features
        cache directly

        :param feature_flow_key: key identifier, e.g. "gt" or "mfcc40" etc...
        :param data_input: Data input object containing the flows
        :return: training feature flow
        """
        if isinstance(data_input.feature_flow, Dict):
            feature_flow = data_input.feature_flow[feature_flow_key]
        elif isinstance(data_input.feature_flow, rasr.FlowNetwork):
            feature_flow = data_input.feature_flow
        else:
            if isinstance(data_input.features, rasr.FlagDependentFlowAttribute):
                feature_path = data_input.features
            elif isinstance(data_input.features, (MultiPath, MultiOutputPath)):
                feature_path = rasr.FlagDependentFlowAttribute(
                    "cache_mode",
                    {
                        "task_dependent": data_input.features,
                    },
                )
            elif isinstance(data_input.features, tk.Path):
                feature_path = rasr.FlagDependentFlowAttribute(
                    "cache_mode",
                    {
                        "bundle": data_input.features,
                    },
                )
            else:
                raise NotImplementedError

            feature_flow = features.basic_cache_flow(feature_path)
            if isinstance(data_input.features, tk.Path):
                feature_flow.flags = {"cache_mode": "bundle"}

        return feature_flow

    def returnn_rasr_training(
        self,
        name,
        returnn_config,
        nn_train_args,
        train_corpus_key,
        cv_corpus_key,
        feature_flow_key: str = "gt",
    ):
        train_data = self.train_input_data[train_corpus_key]
        dev_data = self.cv_input_data[cv_corpus_key]

        train_crp = train_data.get_crp()
        train_crp.set_executables(rasr_binary_path=self.rasr_binary_path, rasr_arch=self.rasr_arch)
        dev_crp = dev_data.get_crp()
        dev_crp.set_executables(rasr_binary_path=self.rasr_binary_path, rasr_arch=self.rasr_arch)

        assert train_data.feature_flow == dev_data.feature_flow
        assert train_data.features == dev_data.features
        assert train_data.alignments == dev_data.alignments

        feature_flow = self._get_feature_flow(feature_flow_key, train_data)

        if isinstance(train_data.alignments, rasr.FlagDependentFlowAttribute):
            alignments = copy.deepcopy(train_data.alignments)
            net = rasr.FlowNetwork()
            net.flags = {"cache_mode": "bundle"}
            alignments = alignments.get(net)
        elif isinstance(train_data.alignments, (MultiPath, MultiOutputPath)):
            raise NotImplementedError
        elif isinstance(train_data.alignments, tk.Path):
            alignments = train_data.alignments
        else:
            raise NotImplementedError

        assert isinstance(returnn_config, returnn.ReturnnConfig)

        train_job = returnn.ReturnnRasrTrainingJob(
            train_crp=train_crp,
            dev_crp=dev_crp,
            feature_flow=feature_flow,
            alignment=alignments,
            returnn_config=returnn_config,
            returnn_root=self.returnn_root,
            returnn_python_exe=self.returnn_python_exe,
            **nn_train_args,
        )
        self._add_output_alias_for_train_job(
            train_job=train_job,
            train_corpus_key=train_corpus_key,
            cv_corpus_key=cv_corpus_key,
            name=name,
        )

        return train_job

    # -------------------- Recognition --------------------

    def nn_recognition(
        self,
        name: str,
        returnn_config: returnn.ReturnnConfig,
        checkpoints: Dict[int, returnn.Checkpoint],
<<<<<<< HEAD
        acoustic_mixture_path: Optional[
            tk.Path
        ],  # TODO maybe Optional if prior file provided -> automatically construct dummy file
=======
        train_job: Union[returnn.ReturnnTrainingJob, returnn.ReturnnRasrTrainingJob],
>>>>>>> da04cf19
        prior_scales: List[float],
        pronunciation_scales: List[float],
        lm_scales: List[float],
        optimize_am_lm_scale: bool,
        recognition_corpus_key: str,
        feature_flow_key: str,
        search_parameters: Dict,
        lattice_to_ctm_kwargs: Dict,
        parallelize_conversion: bool,
        rtf: int,
        mem: int,
        epochs: Optional[List[int]] = None,
        use_epoch_for_compile=False,
        forward_output_layer="output",
        native_ops: Optional[List[str]] = None,
        train_job: Optional[Union[returnn.ReturnnTrainingJob, returnn.ReturnnRasrTrainingJob]] = None,
        **kwargs,
    ):
        with tk.block(f"{name}_recognition"):
            recog_func = self.recog_and_optimize if optimize_am_lm_scale else self.recog

            native_op_paths = self.get_native_ops(op_names=native_ops)

            tf_graph = None
            if not use_epoch_for_compile:
                tf_graph = self.nn_compile_graph(name, returnn_config)

            feature_flow = self.feature_flows[recognition_corpus_key]
            if isinstance(feature_flow, Dict):
                feature_flow = feature_flow[feature_flow_key]
            assert isinstance(
                feature_flow, rasr.FlowNetwork
            ), f"type incorrect: {recognition_corpus_key} {type(feature_flow)}"

            epochs = epochs if epochs is not None else list(checkpoints.keys())

            for pron, lm, prior, epoch in itertools.product(pronunciation_scales, lm_scales, prior_scales, epochs):
<<<<<<< HEAD

                assert epoch in checkpoints.keys()
                prior_file = None
                lmgc_scorer = None
                if acoustic_mixture_path is None:
                    assert train_job is not None, "Need ReturnnTrainingJob for computation of priors"
                    tmp_acoustic_mixture_path = CreateDummyMixturesJob(
                        num_mixtures=returnn_config.config["extern_data"]["classes"]["dim"],
                        num_features=returnn_config.config["extern_data"]["data"]["dim"],
                    ).out_mixtures
                    lmgc_scorer = rasr.GMMFeatureScorer(tmp_acoustic_mixture_path)
                    prior_job = ReturnnComputePriorJobV2(
                        model_checkpoint=checkpoints[epoch],
                        returnn_config=train_job.returnn_config,
                        returnn_python_exe=train_job.returnn_python_exe,
                        returnn_root=train_job.returnn_root,
                        log_verbosity=train_job.returnn_config.post_config["log_verbosity"],
                    )
                    prior_job.add_alias("extract_nn_prior/" + name)
                    prior_file = prior_job.out_prior_xml_file
                else:
                    tmp_acoustic_mixture_path = acoustic_mixture_path
=======
                assert epoch in checkpoints.keys()
                acoustic_mixture_path = CreateDummyMixturesJob(
                    num_mixtures=returnn_config.config["extern_data"]["classes"]["dim"],
                    num_features=returnn_config.config["extern_data"]["data"]["dim"],
                ).out_mixtures
                lmgc_scorer = rasr.GMMFeatureScorer(acoustic_mixture_path)
                prior_job = ReturnnComputePriorJobV2(
                    model_checkpoint=checkpoints[epoch],
                    returnn_config=train_job.returnn_config,
                    returnn_python_exe=train_job.returnn_python_exe,
                    returnn_root=train_job.returnn_root,
                    log_verbosity=train_job.returnn_config.post_config["log_verbosity"],
                )

                prior_job.add_alias("extract_nn_prior/" + name)
                prior_file = prior_job.out_prior_xml_file
                assert prior_file is not None
>>>>>>> da04cf19
                scorer = rasr.PrecomputedHybridFeatureScorer(
                    prior_mixtures=tmp_acoustic_mixture_path,  # This needs to be a new variable otherwise nesting causes undesired behavior
                    priori_scale=prior,
                    prior_file=prior_file,
                )
                assert acoustic_mixture_path is not None

                if use_epoch_for_compile:
                    tf_graph = self.nn_compile_graph(name, returnn_config, epoch=epoch)

                if use_epoch_for_compile:
                    tf_graph = self.nn_compile_graph(name, returnn_config, epoch=epoch)

                tf_flow = make_precomputed_hybrid_tf_feature_flow(
                    tf_checkpoint=checkpoints[epoch],
                    tf_graph=tf_graph,
                    native_ops=native_op_paths,
                    output_layer_name=forward_output_layer,
                )
                flow = add_tf_flow_to_base_flow(feature_flow, tf_flow)

                self.feature_scorers[recognition_corpus_key][f"pre-nn-{name}-{prior:02.2f}"] = scorer
                self.feature_flows[recognition_corpus_key][f"{feature_flow_key}-tf-{epoch:03d}"] = flow

                recog_name = f"e{epoch:03d}-prior{prior:02.2f}-ps{pron:02.2f}-lm{lm:02.2f}"
                recog_func(
                    name=f"{name}-{recognition_corpus_key}-{recog_name}",
                    prefix=f"nn_recog/{name}/",
                    corpus=recognition_corpus_key,
                    flow=flow,
                    feature_scorer=scorer,
                    pronunciation_scale=pron,
                    lm_scale=lm,
                    search_parameters=search_parameters,
                    lattice_to_ctm_kwargs=lattice_to_ctm_kwargs,
                    parallelize_conversion=parallelize_conversion,
                    rtf=rtf,
                    mem=mem,
                    lmgc_alias=f"lmgc/{name}/{recognition_corpus_key}-{recog_name}",
                    lmgc_scorer=lmgc_scorer,
                    **kwargs,
                )

    def nn_recog(
        self,
        train_name: str,
        train_corpus_key: str,
        returnn_config: Path,
        checkpoints: Dict[int, returnn.Checkpoint],
        step_args: HybridArgs,
        train_job: Union[returnn.ReturnnTrainingJob, returnn.ReturnnRasrTrainingJob],
    ):
        for recog_name, recog_args in step_args.recognition_args.items():
            recog_args = copy.deepcopy(recog_args)
            whitelist = recog_args.pop("training_whitelist", None)
            if whitelist:
                if train_name not in whitelist:
                    continue
            for dev_c in self.dev_corpora:
                self.nn_recognition(
                    name=f"{train_corpus_key}-{train_name}-{recog_name}",
                    returnn_config=returnn_config,
                    checkpoints=checkpoints,
<<<<<<< HEAD
                    acoustic_mixture_path=self.train_input_data[train_corpus_key].acoustic_mixtures,
=======
>>>>>>> da04cf19
                    train_job=train_job,
                    recognition_corpus_key=dev_c,
                    acoustic_mixture_path=self.train_input_data[train_corpus_key].acoustic_mixtures,
                    **recog_args,
                )

            for tst_c in self.test_corpora:
                r_args = copy.deepcopy(recog_args)
                if step_args.test_recognition_args is None or recog_name not in step_args.test_recognition_args.keys():
                    break
                r_args.update(step_args.test_recognition_args[recog_name])
                r_args["optimize_am_lm_scale"] = False
                self.nn_recognition(
                    name=f"{train_name}-{recog_name}",
                    returnn_config=returnn_config,
                    checkpoints=checkpoints,
<<<<<<< HEAD
                    acoustic_mixture_path=self.train_input_data[train_corpus_key].acoustic_mixtures,
=======
>>>>>>> da04cf19
                    train_job=train_job,
                    recognition_corpus_key=tst_c,
                    acoustic_mixture_path=self.train_input_data[train_corpus_key].acoustic_mixtures,
                    **r_args,
                )

    def nn_compile_graph(
        self,
        name: str,
        returnn_config: returnn.ReturnnConfig,
        epoch: Optional[int] = None,
    ):
        """
        graph compile helper including alias

        :param name: name for the alias
        :param returnn_config: ReturnnConfig that defines the graph
        :param epoch: optionally a specific epoch to compile when using
            e.g. `def get_network(epoch=...)` in the config
        :return: the TF graph
        """
        graph_compile_job = returnn.CompileTFGraphJob(
            returnn_config=returnn_config,
            epoch=epoch,
            returnn_root=self.returnn_root,
            returnn_python_exe=self.returnn_python_exe,
        )
        graph_compile_job.add_alias(f"nn_recog/graph/{name}")
        return graph_compile_job.out_graph

    # -------------------- Rescoring  --------------------

    def nn_rescoring(self):
        # TODO calls rescoring setup
        raise NotImplementedError

    # -------------------- run functions  --------------------

    def run_data_preparation_step(self, step_args):
        # TODO here be ogg zip generation for training or lattice generation for SDT
        raise NotImplementedError

    def run_nn_step(self, step_name: str, step_args: HybridArgs):
        for pairing in self.train_cv_pairing:
            trn_c = pairing[0]
            cv_c = pairing[1]
            name_list = [pairing[2]] if len(pairing) >= 3 else list(step_args.returnn_training_configs.keys())
            dvtr_c_list = [pairing[3]] if len(pairing) >= 4 else self.devtrain_corpora
            dvtr_c_list = [None] if len(dvtr_c_list) == 0 else dvtr_c_list

            for name, dvtr_c in itertools.product(name_list, dvtr_c_list):
                if isinstance(self.train_input_data[trn_c], ReturnnRasrDataInput):
                    returnn_train_job = self.returnn_rasr_training(
                        name=name,
                        returnn_config=step_args.returnn_training_configs[name],
                        nn_train_args=step_args.training_args,
                        train_corpus_key=trn_c,
                        cv_corpus_key=cv_c,
                    )
                elif isinstance(self.train_input_data[trn_c], AllowedReturnnTrainingDataInput):
                    returnn_train_job = self.returnn_training(
                        name=name,
                        returnn_config=step_args.returnn_training_configs[name],
                        nn_train_args=step_args.training_args,
                        train_corpus_key=trn_c,
                        cv_corpus_key=cv_c,
                        devtrain_corpus_key=dvtr_c,
                    )
                else:
                    raise NotImplementedError

                returnn_recog_config = step_args.returnn_recognition_configs.get(
                    name, step_args.returnn_training_configs[name]
                )

                self.nn_recog(
                    train_name=name,
                    train_corpus_key=trn_c,
                    returnn_config=returnn_recog_config,
                    checkpoints=returnn_train_job.out_checkpoints,
                    step_args=step_args,
                    train_job=returnn_train_job,
                )

    def run_nn_recog_step(self, step_args: NnRecogArgs):
        for eval_c in self.dev_corpora + self.test_corpora:
            self.nn_recognition(recognition_corpus_key=eval_c, **asdict(step_args))

    def run_rescoring_step(self, step_args):
        for dev_c in self.dev_corpora:
            raise NotImplementedError

        for tst_c in self.test_corpora:
            raise NotImplementedError

    def run_realign_step(self, step_args):
        for trn_c in self.train_corpora:
            for devtrv_c in self.devtrain_corpora[trn_c]:
                raise NotImplementedError
            for cv_c in self.cv_corpora[trn_c]:
                raise NotImplementedError

    def run_forced_align_step(self, step_args: NnForcedAlignArgs):
        for tc_key in step_args["target_corpus_keys"]:
            featurer_scorer_corpus_key = step_args["feature_scorer_corpus_key"]
            scorer_model_key = step_args["scorer_model_key"]
            epoch = step_args["epoch"]
            base_flow = self.feature_flows[tc_key][step_args["base_flow_key"]]
            tf_flow = self.tf_flows[step_args["tf_flow_key"]]
            feature_flow = self.add_tf_flow_to_base_flow(base_flow, tf_flow)

            self.forced_align(
                name=step_args["name"],
                target_corpus_key=tc_key,
                flow=feature_flow,
                feature_scorer_corpus_key=featurer_scorer_corpus_key,
                feature_scorer=scorer_model_key,
                dump_alignment=step_args["dump_alignment"],
            )

    # -------------------- run setup  --------------------

    def run(self, steps: RasrSteps):
        if "init" in steps.get_step_names_as_list():
            print("init needs to be run manually. provide: gmm_args, {train,dev,test}_inputs")
            sys.exit(-1)

        self.prepare_scoring()

        for step_idx, (step_name, step_args) in enumerate(steps.get_step_iter()):
            # ---------- Feature Extraction ----------
            if step_name.startswith("extract"):
                if step_args is None:
                    corpus_list = (
                        self.train_corpora
                        + self.cv_corpora
                        + self.devtrain_corpora
                        + self.dev_corpora
                        + self.test_corpora
                    )
                    step_args = self.rasr_init_args.feature_extraction_args
                else:
                    corpus_list = step_args.pop("corpus_list")

                for all_c in corpus_list:
                    if all_c not in self.feature_caches.keys():
                        self.feature_caches[all_c] = {}
                    if all_c not in self.feature_bundles.keys():
                        self.feature_bundles[all_c] = {}
                    if all_c not in self.feature_flows.keys():
                        self.feature_flows[all_c] = {}
                self.extract_features(step_args, corpus_list=corpus_list)

            # ---------- Prepare data ----------
            if step_name.startswith("data"):
                self.run_data_preparation_step(step_args)

            # ---------- NN Training ----------
            if step_name.startswith("nn"):
                self.run_nn_step(step_name, step_args)

            if step_name.startswith("recog"):
                self.run_nn_recog_step(step_args)

            # ---------- Rescoring ----------
            if step_name.startswith("rescor"):
                self.run_rescoring_step(step_args)

            # ---------- Realign ----------
            if step_name.startswith("realign"):
                self.run_realign_step(step_args)

            # ---------- Forced Alignment ----------
            if step_name.startswith("forced") or step_name.startswith("align"):
                self.run_forced_align_step(step_args)<|MERGE_RESOLUTION|>--- conflicted
+++ resolved
@@ -1,4 +1,4 @@
-__all__ = ["HybridSystem"]
+__all__ = ["HybridArgs", "HybridSystem"]
 
 import copy
 import itertools
@@ -24,13 +24,8 @@
 from i6_core.mm import CreateDummyMixturesJob
 from i6_core.returnn import ReturnnComputePriorJobV2
 
-<<<<<<< HEAD
+from .nn_system import NnSystem, returnn_training
 from .hybrid_decoder import HybridDecoder
-from .nn_system import NnSystem, returnn_training
-=======
-from .nn_system import NnSystem
-from .hybrid_decoder import HybridDecoder
->>>>>>> da04cf19
 
 from .util import (
     RasrInitArgs,
@@ -99,7 +94,6 @@
         self.cv_corpora = []
         self.devtrain_corpora = []
 
-<<<<<<< HEAD
         self.train_input_data: Optional[Dict[str, Union[ReturnnRasrDataInput, AllowedReturnnTrainingDataInput]]] = None
         self.cv_input_data: Optional[Dict[str, Union[ReturnnRasrDataInput, AllowedReturnnTrainingDataInput]]] = None
         self.devtrain_input_data: Optional[
@@ -107,19 +101,6 @@
         ] = None
         self.dev_input_data: Optional[Dict[str, ReturnnRasrDataInput]] = None
         self.test_input_data: Optional[Dict[str, ReturnnRasrDataInput]] = None
-=======
-        self.train_input_data = (
-            None
-        )  # type:Optional[Dict[str, Union[ReturnnRasrDataInput, AllowedReturnnTrainingDataInput]]]
-        self.cv_input_data = (
-            None
-        )  # type:Optional[Dict[str, Union[ReturnnRasrDataInput, AllowedReturnnTrainingDataInput]]]
-        self.devtrain_input_data = (
-            None
-        )  # type:Optional[Dict[str, Union[ReturnnRasrDataInput, AllowedReturnnTrainingDataInput]]]
-        self.dev_input_data = None  # type:Optional[Dict[str, ReturnnRasrDataInput]]
-        self.test_input_data = None  # type:Optional[Dict[str, ReturnnRasrDataInput]]
->>>>>>> da04cf19
 
         self.train_cv_pairing = None
 
@@ -243,7 +224,6 @@
         cv_corpus_key,
         devtrain_corpus_key=None,
     ) -> returnn.ReturnnTrainingJob:
-<<<<<<< HEAD
         if isinstance(nn_train_args, ReturnnTrainingJobArgs):
             if nn_train_args.returnn_root is None:
                 nn_train_args.returnn_root = self.returnn_root
@@ -252,14 +232,6 @@
 
         train_job = returnn_training(
             name=name,
-=======
-        if nn_train_args.returnn_root is None:
-            nn_train_args.returnn_root = self.returnn_root
-        if nn_train_args.returnn_python_exe is None:
-            nn_train_args.returnn_python_exe = self.returnn_python_exe
-
-        train_job = returnn.ReturnnTrainingJob(
->>>>>>> da04cf19
             returnn_config=returnn_config,
             training_args=nn_train_args,
             train_data=self.train_input_data[train_corpus_key],
@@ -382,13 +354,7 @@
         name: str,
         returnn_config: returnn.ReturnnConfig,
         checkpoints: Dict[int, returnn.Checkpoint],
-<<<<<<< HEAD
-        acoustic_mixture_path: Optional[
-            tk.Path
-        ],  # TODO maybe Optional if prior file provided -> automatically construct dummy file
-=======
         train_job: Union[returnn.ReturnnTrainingJob, returnn.ReturnnRasrTrainingJob],
->>>>>>> da04cf19
         prior_scales: List[float],
         pronunciation_scales: List[float],
         lm_scales: List[float],
@@ -404,7 +370,6 @@
         use_epoch_for_compile=False,
         forward_output_layer="output",
         native_ops: Optional[List[str]] = None,
-        train_job: Optional[Union[returnn.ReturnnTrainingJob, returnn.ReturnnRasrTrainingJob]] = None,
         **kwargs,
     ):
         with tk.block(f"{name}_recognition"):
@@ -426,30 +391,6 @@
             epochs = epochs if epochs is not None else list(checkpoints.keys())
 
             for pron, lm, prior, epoch in itertools.product(pronunciation_scales, lm_scales, prior_scales, epochs):
-<<<<<<< HEAD
-
-                assert epoch in checkpoints.keys()
-                prior_file = None
-                lmgc_scorer = None
-                if acoustic_mixture_path is None:
-                    assert train_job is not None, "Need ReturnnTrainingJob for computation of priors"
-                    tmp_acoustic_mixture_path = CreateDummyMixturesJob(
-                        num_mixtures=returnn_config.config["extern_data"]["classes"]["dim"],
-                        num_features=returnn_config.config["extern_data"]["data"]["dim"],
-                    ).out_mixtures
-                    lmgc_scorer = rasr.GMMFeatureScorer(tmp_acoustic_mixture_path)
-                    prior_job = ReturnnComputePriorJobV2(
-                        model_checkpoint=checkpoints[epoch],
-                        returnn_config=train_job.returnn_config,
-                        returnn_python_exe=train_job.returnn_python_exe,
-                        returnn_root=train_job.returnn_root,
-                        log_verbosity=train_job.returnn_config.post_config["log_verbosity"],
-                    )
-                    prior_job.add_alias("extract_nn_prior/" + name)
-                    prior_file = prior_job.out_prior_xml_file
-                else:
-                    tmp_acoustic_mixture_path = acoustic_mixture_path
-=======
                 assert epoch in checkpoints.keys()
                 acoustic_mixture_path = CreateDummyMixturesJob(
                     num_mixtures=returnn_config.config["extern_data"]["classes"]["dim"],
@@ -467,16 +408,12 @@
                 prior_job.add_alias("extract_nn_prior/" + name)
                 prior_file = prior_job.out_prior_xml_file
                 assert prior_file is not None
->>>>>>> da04cf19
                 scorer = rasr.PrecomputedHybridFeatureScorer(
-                    prior_mixtures=tmp_acoustic_mixture_path,  # This needs to be a new variable otherwise nesting causes undesired behavior
+                    prior_mixtures=acoustic_mixture_path,
                     priori_scale=prior,
                     prior_file=prior_file,
                 )
                 assert acoustic_mixture_path is not None
-
-                if use_epoch_for_compile:
-                    tf_graph = self.nn_compile_graph(name, returnn_config, epoch=epoch)
 
                 if use_epoch_for_compile:
                     tf_graph = self.nn_compile_graph(name, returnn_config, epoch=epoch)
@@ -531,13 +468,8 @@
                     name=f"{train_corpus_key}-{train_name}-{recog_name}",
                     returnn_config=returnn_config,
                     checkpoints=checkpoints,
-<<<<<<< HEAD
-                    acoustic_mixture_path=self.train_input_data[train_corpus_key].acoustic_mixtures,
-=======
->>>>>>> da04cf19
                     train_job=train_job,
                     recognition_corpus_key=dev_c,
-                    acoustic_mixture_path=self.train_input_data[train_corpus_key].acoustic_mixtures,
                     **recog_args,
                 )
 
@@ -551,13 +483,8 @@
                     name=f"{train_name}-{recog_name}",
                     returnn_config=returnn_config,
                     checkpoints=checkpoints,
-<<<<<<< HEAD
-                    acoustic_mixture_path=self.train_input_data[train_corpus_key].acoustic_mixtures,
-=======
->>>>>>> da04cf19
                     train_job=train_job,
                     recognition_corpus_key=tst_c,
-                    acoustic_mixture_path=self.train_input_data[train_corpus_key].acoustic_mixtures,
                     **r_args,
                 )
 
