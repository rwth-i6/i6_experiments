--- conflicted
+++ resolved
@@ -293,17 +293,6 @@
                 "train/{}_{}_alignment_report.txt".format(corpus_key, name),
                 self.jobs[corpus_key]["train_{}".format(name)].get_alignment_score_report(),
             )
-<<<<<<< HEAD
-=======
-
-        state_tying_job = allophones.DumpStateTyingJob(self.crp[corpus_key])
-        self.jobs[corpus_key][f"state_tying_{name}"] = state_tying_job
-        tk.register_output(
-            "{}_{}_state_tying".format(corpus_key, name),
-            state_tying_job.out_state_tying,
-        )
-
->>>>>>> 95594d28
     # -------------------- CaRT and LDA --------------------
 
     def cart_and_lda(
@@ -1419,15 +1408,12 @@
 
             # ---------- Forced Alignment ----------
             if step_name.startswith("forced_align"):
-<<<<<<< HEAD
-=======
                 corpus_keys = step_args.pop("corpus_keys", None)
                 assert (
                     "corpus_keys" not in step_args.keys() or "train_corpus_keys" not in step_args.keys()
                 ), "Please define either corpus_keys or train_corpus_keys, but not both."
                 if corpus_keys:
                     step_args["train_corpus_keys"] = corpus_keys
->>>>>>> 95594d28
                 self.run_forced_align_step(step_args)
 
             # ---------- Only Recognition ----------
