--- conflicted
+++ resolved
@@ -294,8 +294,6 @@
                 self.jobs[corpus_key]["train_{}".format(name)].get_alignment_score_report(),
             )
 
-<<<<<<< HEAD
-=======
         state_tying_job = allophones.DumpStateTyingJob(self.crp[corpus_key])
         self.jobs[corpus_key][f"state_tying_{name}"] = state_tying_job
         tk.register_output(
@@ -303,7 +301,6 @@
             state_tying_job.out_state_tying,
         )
 
->>>>>>> ee6bcb77
     # -------------------- CaRT and LDA --------------------
 
     def cart_and_lda(
@@ -1067,7 +1064,7 @@
             gmm_output.acoustic_mixtures = self.mixtures[corpus_key][f"train_{steps.get_prev_gmm_step(step_idx)}"][-1]
 
         state_tying_job = allophones.DumpStateTyingJob(self.crp[corpus_key])
-        self.jobs[corpus_key]["state_tying"] = state_tying_job
+        self.jobs[corpus_key]["state_tying_gmm_out"] = state_tying_job
         tk.register_output(
             "final_{}_state_tying".format(corpus_key),
             state_tying_job.out_state_tying,
@@ -1247,23 +1244,6 @@
                 self.single_density_mixtures(
                     corpus_key=trn_c,
                     **step_args.sdm_args,
-                )
-
-    def run_forced_align_step(self, step_args):
-        train_corpus_keys = step_args.pop("train_corpus_keys", self.train_corpora)
-        target_corpus_keys = step_args.pop("target_corpus_keys")
-        bliss_lexicon = step_args.pop("bliss_lexicon", None)
-        for corpus in train_corpus_keys:
-            for trg_key in target_corpus_keys:
-                forced_align_trg_key = trg_key + "_forced-align"
-                self.add_overlay(trg_key, forced_align_trg_key)
-                if bliss_lexicon:
-                    self._init_lexicon(forced_align_trg_key, **bliss_lexicon)
-
-                self.forced_align(
-                    target_corpus_key=forced_align_trg_key,
-                    feature_scorer_corpus_key=corpus,
-                    **step_args,
                 )
 
     def run_recognition_step(
